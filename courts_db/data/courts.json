[
    {
        "regex": [
            "${sup} Alabama",
            "(State of )?Alabama,? ${sup}",
            "State of Alabama Judicial Department ${sup}",
            "Supreme Court Of Alabama",
            "Alabama Supreme Court"
        ],
        "name_abbreviation": null,
        "dates": [
            {
                "start": "1819-01-01",
                "end": null
            }
        ],
        "name": "Supreme Court of Alabama",
        "level": "colr",
        "case_types": [],
        "jurisdiction": "A.L.",
        "system": "state",
        "locations": 1,
        "location": "Alabama",
        "court_url": "http://judicial.alabama.gov/supreme.cfm",
        "type": "appellate",
        "id": "ala",
        "examples": [
            "Supreme Court of Alabama",
            "Alabama Supreme Court",
            "State Of Alabama Judicial Department Supreme Court At Law"
        ]
    },
    {
        "regex": [
            "Court of Civil Appeals? of Alabama",
            "Alabama Court of Civil Appeals"
        ],
        "name_abbreviation": null,
        "dates": [
            {
                "start": "1969-01-01",
                "end": null
            }
        ],
        "name": "Alabama Court of Civil Appeals",
        "level": "iac",
        "case_types": [
            "civil"
        ],
        "jurisdiction": "A.L.",
        "system": "state",
        "locations": 1,
        "examples": [],
        "court_url": "http://judicial.alabama.gov/civil.cfm",
        "type": "appellate",
        "id": "alacivapp",
        "location": "Alabama"
    },
    {
        "regex": [
            "Court of Criminal Appeals? of Alabama",
            "Alabama Court of Criminal Appeals?"
        ],
        "name_abbreviation": null,
        "dates": [
            {
                "start": "1969-01-01",
                "end": null
            }
        ],
        "name": "Alabama Court of Criminal Appeals",
        "level": "iac",
        "case_types": [
            "criminal"
        ],
        "jurisdiction": "A.L.",
        "system": "state",
        "locations": 1,
        "examples": [],
        "court_url": "http://judicial.alabama.gov/criminal.cfm",
        "type": "appellate",
        "id": "alacrimapp",
        "location": "Alabama"
    },
    {
        "regex": [
            "${coa} Alabama",
            "State of Alabama ${coa}"
        ],
        "name_abbreviation": null,
        "dates": [
            {
                "start": "1911-01-01",
                "end": "1969-01-01"
            }
        ],
        "name": "Alabama Court of Appeals",
        "level": "iac",
        "case_types": [
            "criminal"
        ],
        "jurisdiction": "A.L.",
        "system": "state",
        "locations": 1,
        "examples": [
            "State Of Alabama Court Of Appeals"
        ],
        "court_url": "http://judicial.alabama.gov/",
        "type": "appellate",
        "id": "alactapp",
        "location": "Alabama"
    },
    {
        "regex": [
            "Alabama Circuit Courts"
        ],
        "name_abbreviation": null,
        "dates": [
            {
                "start": null,
                "end": null
            }
        ],
        "name": "Alabama Circuit Courts",
        "level": "gjc",
        "case_types": [],
        "jurisdiction": "A.L.",
        "system": "state",
        "locations": 41,
        "examples": [],
        "type": "trial",
        "id": null,
        "sub_names": [
            "Numbered 1-41"
        ],
        "location": "Alabama"
    },
    {
        "regex": [
            "Alabama District Courts"
        ],
        "name_abbreviation": null,
        "dates": [
            {
                "start": null,
                "end": null
            }
        ],
        "name": "Alabama District Courts",
        "level": "ljc",
        "case_types": [],
        "jurisdiction": "A.L.",
        "system": "state",
        "locations": 67,
        "examples": [],
        "type": "trial",
        "id": null,
        "sub_names": [],
        "location": "Alabama"
    },
    {
        "regex": [
            "Alabama Municipal Courts"
        ],
        "name_abbreviation": null,
        "dates": [
            {
                "start": null,
                "end": null
            }
        ],
        "name": "Alabama Municipal Courts",
        "level": "ljc",
        "case_types": [],
        "jurisdiction": "A.L.",
        "system": "state",
        "locations": 273,
        "examples": [],
        "type": "trial",
        "id": null,
        "location": "Alabama"
    },
    {
        "regex": [
            "Alabama Probate Courts"
        ],
        "name_abbreviation": null,
        "dates": [
            {
                "start": null,
                "end": null
            }
        ],
        "name": "Alabama Probate Courts",
        "level": "ljc",
        "case_types": [
            "probate"
        ],
        "jurisdiction": "A.L.",
        "system": "state",
        "locations": 68,
        "examples": [],
        "type": "trial",
        "id": null,
        "location": "Alabama"
    },
    {
        "regex": [
            "Alabama Juvenile Courts"
        ],
        "name_abbreviation": null,
        "dates": [
            {
                "start": null,
                "end": null
            }
        ],
        "name": "Alabama Juvenile Courts",
        "level": "ljc",
        "case_types": [
            "juvenile"
        ],
        "jurisdiction": "A.L.",
        "system": "state",
        "examples": [],
        "type": "trial",
        "id": null,
        "location": "Alabama"
    },
    {
        "regex": [
            "Alabama Small Claims Courts"
        ],
        "name_abbreviation": null,
        "dates": [
            {
                "start": null,
                "end": null
            }
        ],
        "name": "Alabama Small Claims Courts",
        "level": "ljc",
        "case_types": [
            "small claims"
        ],
        "jurisdiction": "A.L.",
        "system": "state",
        "examples": [],
        "type": "trial",
        "id": null,
        "location": "Alabama"
    },
    {
        "regex": [
            "Alabama Court of the Judiciary"
        ],
        "name_abbreviation": null,
        "dates": [
            {
                "start": null,
                "end": null
            }
        ],
        "name": "Alabama Court of the Judiciary",
        "level": "ljc",
        "case_types": [
            "judicial-complaints"
        ],
        "jurisdiction": "A.L.",
        "appeal_to": "colr",
        "locations": 1,
        "examples": [],
        "system": "state",
        "type": "trial",
        "id": null,
        "location": "Alabama"
    },
    {
        "regex": [
            "${usdc} ${nd} ${al}",
            "${d} ${nd} Alabama"
        ],
        "name_abbreviation": null,
        "dates": [
            {
                "start": "1824-03-10",
                "end": null,
                "reorganization": [
                    "1839-02-06"
                ]
            }
        ],
        "name": "United States District Court for the Northern District of Alabama",
        "divisions": [
            "Eastern",
            "Jasper",
            "Middle",
            "Northeastern",
            "Northwestern",
            "Southern",
            "Western"
        ],
        "case_types": [
            "all"
        ],
        "federal_circuit": 11,
        "jurisdiction": "A.L.",
        "appeal_to": "ca11",
        "locations": 7,
        "system": "federal",
        "examples": [
            "United States District Court N D Alabama",
            "United States District Court N D Alabama Jasper Division"
        ],
        "court_url": "http://www.alnd.uscourts.gov/",
        "level": "gjc",
        "type": "trial",
        "id": "alnd",
        "location": "Alabama"
    },
    {
        "regex": [
            "${usa} ${sd} ${al}",
            "${usdc} ${sd} ${al}"
        ],
        "name_abbreviation": null,
        "dates": [
            {
                "start": "1824-03-10",
                "end": null,
                "reorganization": [
                    "1839-02-06"
                ]
            }
        ],
        "name": "United States District Court for the Southern District of Alabama",
        "divisions": [
            "Mobile",
            "Selma"
        ],
        "case_types": [
            "all"
        ],
        "federal_circuit": 11,
        "jurisdiction": "A.L.",
        "appeal_to": "ca11",
        "locations": 2,
        "system": "federal",
        "examples": [
            "United States District Court S D Ala Southern Division"
        ],
        "court_url": "http://www.als.uscourts.gov/",
        "level": "gjc",
        "type": "trial",
        "id": "alsd",
        "location": "Alabama"
    },
    {
        "regex": [
            "${usdc} ${md} ${al}",
            "United States For The Middle District Of Alabama"
        ],
        "name_abbreviation": null,
        "dates": [
            {
                "start": "1839-02-06",
                "end": null
            }
        ],
        "name": "United States District Court for the Middle District of Alabama",
        "divisions": [
            "Eastern",
            "Northern",
            "Southern"
        ],
        "case_types": [
            "all"
        ],
        "federal_circuit": 11,
        "jurisdiction": "A.L.",
        "appeal_to": "ca11",
        "locations": 3,
        "system": "federal",
        "examples": [
            "District Court M D Alabama Eastern Division",
            "United States District Court M D Alabama"
        ],
        "court_url": "http://www.almd.uscourts.gov/",
        "level": "gjc",
        "type": "trial",
        "id": "almd",
        "location": "Alabama"
    },
    {
        "regex": [
            "${usdc} ${md} Alabama"
        ],
        "name_abbreviation": null,
        "dates": [
            {
                "start": "1984-04-01",
                "end": null
            }
        ],
        "name": "United States Bankruptcy Court for the Middle District of Alabama",
        "divisions": [
            "Eastern",
            "Northern",
            "Southern"
        ],
        "case_types": [
            "bankruptcy"
        ],
        "federal_circuit": 11,
        "jurisdiction": "A.L.",
        "appeal_to": "ca11",
        "locations": 3,
        "system": "federal",
        "examples": [],
        "court_url": "http://www.almb.uscourts.gov/",
        "level": "ljc",
        "type": "bankruptcy",
        "id": "almb",
        "location": "Alabama"
    },
    {
        "regex": [
            "^${d} ?(D)? ?${al}",
            "${usdc} ${d} ${al}",
            "${usdc} ${al}"
        ],
        "dates": [
            {
                "start": "1820-04-21",
                "end": "1824-03-09"
            }
        ],
        "name": "United States District Court for the District of Alabama",
        "level": "gjc",
        "federal_circuit": 11,
        "notes": "Subdivided/Extinct",
        "appeal_to": "ca11",
        "system": "federal",
        "examples": [],
        "location": "Alabama",
        "active": false,
        "type": "trial",
        "id": "ald",
        "bankruptcy": null
    },
    {
        "regex": [
            "(^|\\s)N\\.? ?D(\\.|(istrict))? (of )?Alabama"
        ],
        "dates": [
            {
                "start": "1984-04-01",
                "end": null
            }
        ],
        "name": "United States Bankruptcy Court, N.D. Alabama",
        "level": "",
        "case_types": [],
        "system": "federal",
        "examples": [],
        "court_url": "http://www.alnb.uscourts.gov/",
        "type": "bankruptcy",
        "id": "alnb",
        "location": "Alabama"
    },
    {
        "regex": [
            "(^|\\s)S\\.? ?D(\\.|(istrict))? (of )?Alabama"
        ],
        "dates": [
            {
                "start": "1984-04-01",
                "end": null
            }
        ],
        "name": "United States Bankruptcy Court, S.D. Alabama",
        "level": "",
        "case_types": [],
        "system": "federal",
        "examples": [],
        "court_url": "http://www.alsb.uscourts.gov/",
        "type": "bankruptcy",
        "id": "alsb",
        "location": "Alabama"
    },
    {
        "regex": [
            "Alaska District Court"
        ],
        "name_abbreviation": null,
        "dates": [
            {
                "start": null,
                "end": null
            }
        ],
        "name": "Alaska District Court",
        "level": "ljc",
        "case_types": [
            "low level"
        ],
        "jurisdiction": null,
        "appeal_to": null,
        "lower_courts": [],
        "locations": 4,
        "examples": [],
        "system": "state",
        "type": "trial",
        "id": null,
        "sub_names": [
            "First",
            "Second",
            "Third",
            "Fourth"
        ],
        "location": "Alaska"
    },
    {
        "regex": [
            "Alaska Superior Court"
        ],
        "name_abbreviation": null,
        "dates": [
            {
                "start": null,
                "end": null
            }
        ],
        "name": "Alaska Superior Court",
        "level": "gjc",
        "case_types": [
            "all"
        ],
        "jurisdiction": null,
        "appeal_to": null,
        "lower_courts": [],
        "locations": 4,
        "examples": [],
        "system": "state",
        "type": "trial",
        "id": null,
        "sub_names": [
            "First",
            "Second",
            "Third",
            "Fourth"
        ],
        "location": "Alaska"
    },
    {
        "regex": [
            "${coa} Alaska",
            "State Of Alaska Court Of Appeals"
        ],
        "name_abbreviation": null,
        "dates": [
            {
                "start": "1980-01-01",
                "end": null
            }
        ],
        "name": "Alaska Court of Appeals",
        "level": "iac",
        "case_types": [
            "all"
        ],
        "jurisdiction": null,
        "appeal_to": null,
        "locations": 1,
        "examples": [
            "State Of Alaska Court Of Appeals"
        ],
        "court_url": "http://courts.alaska.gov/appcts.htm",
        "system": "state",
        "type": "appellate",
        "id": "alaskactapp",
        "location": "Alaska"
    },
    {
        "regex": [
            "${sup} Alaska",
            "(State of)? ?Alaska Supreme Court"
        ],
        "dates": [
            {
                "start": "1959-01-01",
                "end": null
            }
        ],
        "name": "Alaska Supreme Court",
        "level": "colr",
        "case_types": [
            "all"
        ],
        "system": "state",
        "locations": 1,
        "examples": [
            "State Of Alaska Supreme Court"
        ],
        "court_url": "http://courts.alaska.gov/sp.htm",
        "type": "appellate",
        "id": "alaska",
        "location": "Alaska"
    },
    {
        "regex": [
            "${usdc} Alaska",
            "${usdc} ${d} Alaska",
            "${d} ?(D)? ?Territory Of Alaska",
            "${usdc} Territory Of Alaska"
        ],
        "name_abbreviation": null,
        "dates": [
            {
                "start": "1958-07-07",
                "end": null
            }
        ],
        "name": "United States District Court for the District of Alaska",
        "level": "gjc",
        "case_types": [
            "all"
        ],
        "federal_circuit": 9,
        "jurisdiction": null,
        "system": "federal",
        "lower_courts": [],
        "locations": 1,
        "examples": [
            "United States District Court District Of Alaska First Division",
            "District Court Territory Of Alaska",
            "United States District Court Territory Of Alaska"
        ],
        "court_url": "http://www.akd.uscourts.gov/",
        "type": "trial",
        "id": "akd",
        "location": "Alaska"
    },
    {
        "regex": [
            "(^|\\s)D\\. Alaska"
        ],
        "dates": [
            {
                "start": "1984-04-01",
                "end": null
            }
        ],
        "name": "United States Bankruptcy Court, D. Alaska",
        "level": "",
        "case_types": [],
        "system": "federal",
        "examples": [],
        "court_url": "http://www.akb.uscourts.gov/",
        "type": "bankruptcy",
        "id": "akb",
        "location": "Alaska"
    },
    {
        "regex": [
            "${usdc} Arizona",
            "${usdc} ${d} Arizona"
        ],
        "name_abbreviation": null,
        "dates": [
            {
                "start": "1912-02-14",
                "end": null
            }
        ],
        "name": "United States District Court for the District of Arizona",
        "level": "gjc",
        "case_types": [
            "all"
        ],
        "federal_circuit": 9,
        "jurisdiction": null,
        "appeal_to": null,
        "lower_courts": [],
        "locations": 5,
        "examples": [],
        "court_url": "http://www.azd.uscourts.gov/",
        "system": "federal",
        "type": "trial",
        "id": "azd",
        "sub_names": [
            "Phoenix",
            "Tucson",
            "Flagstaff",
            "Yuma",
            "Prescott"
        ],
        "location": "Arizona"
    },
    {
        "regex": [
            "${sup} Arizona",
            "Arizona ${sup}",
            "Supreme Court Of The Territory Of Arizona"
        ],
        "name_abbreviation": null,
        "dates": [
            {
                "start": "1912-02-01",
                "end": null
            }
        ],
        "name": "Arizona Supreme Court",
        "level": "colr",
        "case_types": [],
        "jurisdiction": "A.Z.",
        "system": "state",
        "locations": 1,
        "examples": [
            "Supreme Court Of The Territory Of Arizona"
        ],
        "court_url": "http://www.azcourts.gov/azsupremecourt.aspx",
        "type": "appellate",
        "id": "ariz",
        "location": "Arizona"
    },
    {
        "regex": [
            "${coa} Arizona",
            "Arizona ${coa}"
        ],
        "name_abbreviation": null,
        "dates": [
            {
                "start": "1965-01-01",
                "end": null
            }
        ],
        "name": "Arizona Court of Appeals",
        "level": "iac",
        "case_types": [],
        "jurisdiction": "A.Z.",
        "system": "state",
        "locations": 2,
        "examples": [],
        "court_url": "http://www.azcourts.gov/AZCourts/CourtofAppeals.aspx\u200e",
        "type": "appellate",
        "id": "arizctapp",
        "sub_names": [
            "Division One",
            "Division Two"
        ],
        "location": "Arizona"
    },
    {
        "regex": [
            "Arizona Superior Court"
        ],
        "name_abbreviation": null,
        "dates": [
            {
                "start": null,
                "end": null
            }
        ],
        "name": "Arizona Superior Court",
        "level": "gjc",
        "case_types": [],
        "jurisdiction": "A.Z.",
        "system": "state",
        "locations": 15,
        "division_type": "county",
        "examples": [],
        "type": "trial",
        "id": null,
        "location": "Arizona"
    },
    {
        "regex": [
            "Arizona Justice Court"
        ],
        "name_abbreviation": null,
        "dates": [
            {
                "start": null,
                "end": null
            }
        ],
        "name": "Arizona Justice Court",
        "level": "ljc",
        "case_types": [],
        "jurisdiction": "A.Z.",
        "system": "state",
        "locations": 142,
        "division_type": "city",
        "examples": [],
        "type": "trial",
        "id": null,
        "sub_names": [],
        "location": "Arizona"
    },
    {
        "regex": [
            "Tax Court of Arizona",
            "Arizona Tax Court"
        ],
        "dates": [
            {
                "start": "1988-01-01",
                "end": null
            }
        ],
        "name": "Arizona Tax Court",
        "level": "",
        "case_types": [],
        "system": "state",
        "examples": [],
        "court_url": "http://www.superiorcourt.maricopa.gov/SuperiorCourt/TaxCourt/",
        "type": "appellate",
        "id": "ariztaxct",
        "location": "Arizona"
    },
    {
        "regex": [
            "(^|\\s)D(\\.|(istrict))? ?Arizona"
        ],
        "dates": [
            {
                "start": "1984-04-01",
                "end": null
            }
        ],
        "name": "United States Bankruptcy Court, D. Arizona",
        "level": "",
        "case_types": [],
        "system": "federal",
        "examples": [],
        "court_url": "https://ecf.azb.uscourts.gov/",
        "type": "bankruptcy",
        "id": "arb",
        "location": "Arizona"
    },
    {
        "regex": [
            "${usa} ${ed} ${ark}",
            "${d} ${ed} ${ark}",
            "${usdc} ${ed} ${ark}"
        ],
        "name_abbreviation": null,
        "dates": [
            {
                "start": "1851-03-03",
                "end": null
            }
        ],
        "name": "United States District Court for the Eastern District of Arkansas",
        "divisions": [
            "Eastern",
            "Jonesboro",
            "Northern",
            "Pine Bluff",
            "Western"
        ],
        "case_types": [
            "all"
        ],
        "federal_circuit": 8,
        "jurisdiction": "A.R.",
        "appeal_to": "ca8",
        "locations": 5,
        "examples": [],
        "court_url": "http://www.are.uscourts.gov/",
        "location": "Arkansas",
        "level": "gjc",
        "type": "trial",
        "id": "ared",
        "system": "federal"
    },
    {
        "regex": [
            "${usdc} ${wd} ${ark}",
            "^${d} ${wd} ${ark}"
        ],
        "name_abbreviation": null,
        "dates": [
            {
                "start": "1851-03-03",
                "end": null
            }
        ],
        "name": "United States District Court for the Western District of Arkansas",
        "divisions": [
            "El Dorado",
            "Fayetteville",
            "Fort Smith",
            "Harrison",
            "Hot Springs",
            "Texarkana"
        ],
        "case_types": [
            "all"
        ],
        "federal_circuit": 8,
        "jurisdiction": "A.R.",
        "appeal_to": "ca8",
        "locations": 6,
        "examples": [
            "United States District Court W D Arkansas"
        ],
        "court_url": "http://www.arwd.uscourts.gov/",
        "location": "Arkansas",
        "level": "gjc",
        "type": "trial",
        "id": "arwd",
        "system": "federal"
    },
    {
        "regex": [
            "${usa} ${d} ${ark}",
            "${usdc} ${d} ${ark}"
        ],
        "name_abbreviation": null,
        "dates": [
            {
                "start": "1836-06-15",
                "end": "1851-03-03"
            }
        ],
        "name": "United States District Court for the District of Arkansas",
        "level": "gjc",
        "case_types": [
            "all"
        ],
        "federal_circuit": 8,
        "notes": "Subdivided/Extinct",
        "jurisdiction": [
            "A.R."
        ],
        "system": "federal",
        "examples": [],
        "active": false,
        "type": "trial",
        "id": "ard",
        "location": "Arkansas"
    },
    {
        "regex": [
            "${sup} Arkansas",
            "Arkansas ${sup}"
        ],
        "name_abbreviation": null,
        "dates": [
            {
                "start": "1836-01-01",
                "end": null
            }
        ],
        "name": "Arkansas Supreme Court",
        "level": "colr",
        "case_types": [],
        "jurisdiction": "A.R.",
        "system": "state",
        "locations": 1,
        "examples": [],
        "court_url": "https://courts.arkansas.gov/courts/supreme-court",
        "type": "appellate",
        "id": "ark",
        "location": "Arkansas"
    },
    {
        "regex": [
            "${coa} Arkansas",
            "Arkansas ${coa}"
        ],
        "dates": [
            {
                "start": "1978-01-01",
                "end": null
            }
        ],
        "name": "Arkansas Court of Appeals",
        "level": "iac",
        "case_types": [],
        "jurisdiction": "A.R.",
        "system": "state",
        "locations": 1,
        "examples": [],
        "court_url": "https://courts.arkansas.gov/courts/court-of-appeals",
        "type": "appellate",
        "id": "arkctapp",
        "location": "Arkansas"
    },
    {
        "regex": [
            "Arkansas Circuit Courts"
        ],
        "name_abbreviation": null,
        "dates": [
            {
                "start": "1819-01-01",
                "end": null
            }
        ],
        "name": "Arkansas Circuit Courts",
        "level": "gjc",
        "case_types": [],
        "jurisdiction": "A.R.",
        "system": "state",
        "locations": 28,
        "examples": [],
        "type": "trial",
        "id": null,
        "location": "Arkansas"
    },
    {
        "regex": [
            "Arkansas District Courts"
        ],
        "name_abbreviation": null,
        "dates": [
            {
                "start": null,
                "end": null
            }
        ],
        "name": "Arkansas District Courts",
        "level": "ljc",
        "case_types": [],
        "jurisdiction": "A.R.",
        "system": "state",
        "locations": 75,
        "division_type": "county",
        "examples": [],
        "type": "trial",
        "id": null,
        "location": "Arkansas"
    },
    {
        "regex": [
            "Arkansas City Courts"
        ],
        "name_abbreviation": null,
        "dates": [
            {
                "start": null,
                "end": null
            }
        ],
        "name": "Arkansas City Courts",
        "level": "ljc",
        "case_types": [],
        "jurisdiction": "A.R.",
        "system": "state",
        "locations": 91,
        "url": "https://courts.arkansas.gov/content/city-courts",
        "division_type": "city",
        "examples": [],
        "type": "trial",
        "id": null,
        "location": "Arkansas"
    },
    {
        "regex": [
            "Arkansas Workers' Compensation Commission"
        ],
        "dates": [
            {
                "start": "1940-12-05",
                "end": null
            }
        ],
        "name": "Arkansas Workers' Compensation Commission",
        "level": "",
        "case_types": [],
        "system": "state",
        "examples": [],
        "court_url": "http://www.awcc.state.ar.us/",
        "type": "appellate",
        "id": "arkworkcompcom",
        "location": "Arkansas"
    },
    {
        "regex": [
            "Attorney General of Arkansas"
        ],
        "dates": [
            {
                "start": null,
                "end": null
            }
        ],
        "name": "Arkansas Attorney General Reports",
        "level": "",
        "case_types": [],
        "system": "state",
        "examples": [],
        "court_url": "http://www.arkansasag.gov/",
        "type": "ag",
        "id": "arkag",
        "location": "Arkansas"
    },
    {
        "regex": [
            "(^|\\s)W\\.? ?D(\\.|(istrict))? ?(of )?Arkansas"
        ],
        "dates": [
            {
                "start": "1984-04-01",
                "end": null
            }
        ],
        "name": "United States Bankruptcy Court, W.D. Arkansas",
        "level": "",
        "case_types": [],
        "system": "federal",
        "examples": [],
        "court_url": "http://www.arb.uscourts.gov/",
        "type": "bankruptcy",
        "id": "arwb",
        "location": "Arkansas"
    },
    {
        "regex": [
            "(^|\\s)E\\.? ?D(\\.|(istrict))? ?(of )?Arkansas"
        ],
        "dates": [
            {
                "start": "1984-04-01",
                "end": null
            }
        ],
        "name": "United States Bankruptcy Court, E.D. Arkansas",
        "level": "",
        "case_types": [],
        "system": "federal",
        "examples": [],
        "court_url": "http://www.arb.uscourts.gov/",
        "type": "bankruptcy",
        "id": "areb",
        "location": "Arkansas"
    },
    {
        "regex": [
            "${usdc} ${d} ${cali}"
        ],
        "name_abbreviation": null,
        "dates": [
            {
                "start": "1866-04-21",
                "end": "1886-03-09"
            }
        ],
        "name": "United States District Court for the District of California",
        "level": "gjc",
        "case_types": [
            "all"
        ],
        "federal_circuit": 9,
        "notes": "Subdivided/Extinct",
        "jurisdiction": [
            "C.A."
        ],
        "appeal_to": "ca9",
        "system": "federal",
        "examples": [],
        "active": false,
        "type": "trial",
        "id": "cad",
        "location": "California"
    },
    {
        "regex": [
            "${usdc} ${sd} ${cali}",
            "^${d} ${sd} ${cali}",
            "${usdc} ${cali} ${sd}"
        ],
        "name_abbreviation": null,
        "dates": [
            {
                "start": "1850-01-01",
                "end": null
            }
        ],
        "name": "United States District Court for the Southern District of California",
        "examples": [
            "United States District Court S D California",
            "District Court S D California",
            "United States District Court Of California Southern District"
        ],
        "level": "gjc",
        "case_types": [
            "all"
        ],
        "federal_circuit": 9,
        "notes": "Subdivided/Extinct",
        "jurisdiction": [
            "C.A."
        ],
        "appeal_to": "ca9",
        "divisions": [
            "San Diego",
            "El Centro"
        ],
        "reorganization_dates": [
            "1866-03-09",
            "1966-01-01"
        ],
        "location": "California",
        "court_url": "http://www.casd.uscourts.gov/",
        "active": true,
        "type": "trial",
        "id": "casd",
        "system": "federal"
    },
    {
        "regex": [
            "${usdc} ${nd} ${cali}",
            "${usdc} San Jose Division",
            "Northern District Of ${cali}",
            "United States District Court Southern Division Northern District Of ${cali}"
        ],
        "name_abbreviation": null,
        "dates": [
            {
                "start": "1850-01-01",
                "end": null
            }
        ],
        "name": "United States District Court for the Northern District of California",
        "examples": [
            "United States District Court N D California",
            "United States District Court Southern Division Northern District Of California",
            "United States District Court San Jose Division San Jose Division",
            "Northern District Of California"
        ],
        "level": "gjc",
        "case_types": [
            "all"
        ],
        "federal_circuit": 9,
        "notes": "Subdivided",
        "jurisdiction": [
            "C.A."
        ],
        "appeal_to": "ca9",
        "divisions": [
            "Oakland",
            "San Francisco",
            "San Jose"
        ],
        "reorganization_dates": [
            "1866-03-09",
            "1966-01-01"
        ],
        "location": "California",
        "court_url": "http://www.cand.uscourts.gov/",
        "active": true,
        "type": "trial",
        "id": "cand",
        "system": "federal"
    },
    {
        "regex": [
            "${usdc} ${ed} ${cali}"
        ],
        "name_abbreviation": null,
        "dates": [
            {
                "start": "1966-01-01",
                "end": null
            }
        ],
        "name": "United States District Court for the Eastern District of California",
        "level": "gjc",
        "case_types": [
            "all"
        ],
        "federal_circuit": 9,
        "jurisdiction": [
            "C.A."
        ],
        "appeal_to": "ca9",
        "divisions": [
            "Fresno",
            "Sacramento",
            "Eastern"
        ],
        "examples": [],
        "location": "California",
        "court_url": "http://www.caed.uscourts.gov/",
        "active": true,
        "type": "trial",
        "id": "caed",
        "system": "federal"
    },
    {
        "regex": [
            "${usdc} ${cd} ${cali}",
            "United States District Court Southern District Of Galifornia Central Division"
        ],
        "name_abbreviation": null,
        "dates": [
            {
                "start": "1966-01-01",
                "end": null
            }
        ],
        "name": "United States District Court for the Central District of California",
        "level": "gjc",
        "case_types": [
            "all"
        ],
        "federal_circuit": 9,
        "jurisdiction": [
            "C.A."
        ],
        "appeal_to": "ca9",
        "divisions": [
            "Eastern",
            "Southern",
            "Western"
        ],
        "examples": [
            "United States District Court C D California Los Angeles Division",
            "United States District Court Southern District Of Galifornia Central Division"
        ],
        "location": "California",
        "court_url": "http://www.cacd.uscourts.gov/",
        "active": true,
        "type": "trial",
        "id": "cacd",
        "system": "federal"
    },
    {
        "regex": [
            "(State of)? ?California ${sup}",
            "${sup} (State Of)? ?California",
            "Cal Sup Ct"
        ],
        "name_abbreviation": null,
        "dates": [
            {
                "start": "1849-01-01",
                "end": null
            }
        ],
        "name": "California Supreme Court",
        "level": "colr",
        "case_types": [],
        "jurisdiction": "C.A.",
        "system": "state",
        "locations": 1,
        "examples": [
            "State Of California Supreme Court",
            "State Of California Supreme Court En Banc"
        ],
        "court_url": "http://www.courts.ca.gov/supremecourt.htm",
        "type": "appellate",
        "id": "cal",
        "location": "California"
    },
    {
        "regex": [
            "State Of California Superior Court County Of Los Angeles",
            "State Of California Superior Court In And For The City And County Of San Francisco",
            "Superior Court Los Angeles County California",
            "California Superior Court County Of Los Angeles",
            "California Trial Court In The Superior Court Of The State Of California",
            "California Trial Court Superior Court Of California",
            "California Trial Court Superior Court Of The State Of California",
            "Superior Court Of California",
            "California Superior Court"
        ],
        "name_abbreviation": null,
        "dates": [
            {
                "start": "1879-01-01",
                "end": null
            }
        ],
        "name": "California Superior Court",
        "level": "gjc",
        "case_types": [],
        "jurisdiction": "C.A.",
        "system": "state",
        "examples": [
            "State Of California Superior Court County Of Los Angeles",
            "State Of California Superior Court In And For The City And County Of San Francisco",
            "California Trial Court In The Superior Court Of The State Of California In And For The County Of Alameda County Northern Division Unlimited Jurisdiction"
        ],
        "type": "trial",
        "id": null,
        "location": "California"
    },
    {
        "regex": [
            "District ${coa}.* District.* California",
            "California? ${coa}(.* Appellate District)?",
            "${coa} ${bw} District California",
            "State of California District ${coa}",
            "California ${bw} Appellate District Division",
            "California District Court Of Appeal",
            "Court Of Appeal First District Division [1-8] California",
            "Court Of Appeal ${bw} District Division ${bw} California",
            "Court Of Appeal Fourth District Division [1-8]",
            "Court Of Appeal (First|Second|Third|Fourth|Fifth|Sixth) District Division( [1-8] California)?",
            "Court Of Appeal Of California"
        ],
        "name_abbreviation": null,
        "dates": [
            {
                "start": "1905-01-01",
                "end": null
            }
        ],
        "name": "California Courts of Appeal",
        "level": "iac",
        "case_types": [],
        "jurisdiction": "C.A.",
        "system": "state",
        "locations": 6,
        "examples": [
            "District Court Of Appeal Second District Division 3 California",
            "Court Of Appeal First District Division 4 California",
            "Court Of Appeal Fourth District Division 3",
            "Court Of Appeal Superior Court California",
            "State Of California District Court Of Appeal Second",
            "Court Of Appeal Second District California Division 8",
            "Court Of Appeal First District Division 1 California",
            "Court Of Appeal Of California ${bw} Appellate District Division",
            "Court Of Appeal Of California"
        ],
        "court_url": "http://www.courts.ca.gov/courtsofappeal.htm",
        "type": "appellate",
        "id": "calctapp",
        "sub_names": [
            "First",
            "Second",
            "Third",
            "Fourth",
            "Fifth",
            "Sixth"
        ],
        "location": "California"
    },
    {
        "regex": [
            "Appellate Department Superior Court.* California",
            "State Of California Superior Court Appellate Department",
            "Appellate Division Superior Court ${ca_counties} County",
            "Appellate Division Superior Court Of California",
            "Appellate Division Superior Court Of California ${ca_counties}",
            "Appellate Division Superior Court Of California",
            "Appellate Dept Superior Court Of California",
            "Appellate Department Of The Superior Court Of California"
        ],
        "name_abbreviation": null,
        "dates": [
            {
                "start": "1998-01-01",
                "end": null
            }
        ],
        "name": "California Superior Court, Appellate Division",
        "level": "gjc",
        "case_types": [],
        "notes": "Not sure if Appellate Department is unique from Appellate Division",
        "jurisdiction": "C.A.",
        "system": "iac",
        "locations": 58,
        "division_type": "county",
        "examples": [
            "Appellate Department Superior Court",
            "Appellate Department Superior Court San Luis Obispo County California",
            "State Of California Appellate Department Of The Superior Court In And For The City And County Of San Francisco At Law",
            "Appellate Division Superior Court Of California Stanislaus",
            "Appellate Division Superior Court Of California San Mateo",
            "Appellate Division Superior Court Of California Napa County"
        ],
        "type": "appellate",
        "id": "calappdeptsuperct",
        "location": "California"
    },
    {
        "regex": [
            "Attorney General of California"
        ],
        "dates": [
            {
                "start": null,
                "end": null
            }
        ],
        "name": "California Attorney General Reports",
        "level": "",
        "case_types": [],
        "system": "state",
        "examples": [],
        "court_url": "https://oag.ca.gov/",
        "type": "ag",
        "id": "calag",
        "location": "California"
    },
    {
        "regex": [
            "(^|\\s)C\\.? ?D(\\.|(istrict))? ?(of )?Cal(ifornia)?"
        ],
        "dates": [
            {
                "start": "1984-04-01",
                "end": null
            }
        ],
        "name": "United States Bankruptcy Court, C.D. California",
        "level": "",
        "case_types": [],
        "system": "federal",
        "examples": [],
        "court_url": "http://www.cacb.uscourts.gov/",
        "type": "bankruptcy",
        "id": "cacb",
        "location": "California"
    },
    {
        "regex": [
            "(^|\\s)S\\.? ?D(\\.|(istrict))? ?(of )?Cal(ifornia)?"
        ],
        "dates": [
            {
                "start": "1984-04-01",
                "end": null
            }
        ],
        "name": "United States Bankruptcy Court, S.D. California",
        "level": "",
        "case_types": [],
        "system": "federal",
        "examples": [],
        "court_url": "http://www.casb.uscourts.gov/",
        "type": "bankruptcy",
        "id": "casb",
        "location": "California"
    },
    {
        "regex": [
            "(^|\\s)N\\.? ?D(\\.|(istrict))? ?(of )?Cal(ifornia)?"
        ],
        "dates": [
            {
                "start": "1984-04-01",
                "end": null
            }
        ],
        "name": "United States Bankruptcy Court, N.D. California",
        "level": "",
        "case_types": [],
        "system": "federal",
        "examples": [],
        "court_url": "http://www.canb.uscourts.gov/",
        "type": "bankruptcy",
        "id": "canb",
        "location": "California"
    },
    {
        "regex": [
            "${ed} Cal(ifornia)?"
        ],
        "dates": [
            {
                "start": "1984-04-01",
                "end": null
            }
        ],
        "name": "United States Bankruptcy Court, E.D. California",
        "level": "",
        "case_types": [],
        "system": "federal",
        "examples": [],
        "court_url": "http://www.caeb.uscourts.gov/",
        "type": "bankruptcy",
        "id": "caeb",
        "location": "California"
    },
    {
        "regex": [
            "Colorado County Court"
        ],
        "name_abbreviation": null,
        "dates": [
            {
                "start": null,
                "end": null
            }
        ],
        "name": "Colorado County Court",
        "level": "gjc",
        "case_types": [],
        "jurisdiction": "C.O.",
        "system": "state",
        "locations": 64,
        "division_type": "county",
        "examples": [],
        "type": "trial",
        "id": null,
        "location": "Colorado"
    },
    {
        "regex": [
            "Colorado Municipal Court"
        ],
        "name_abbreviation": null,
        "dates": [
            {
                "start": null,
                "end": null
            }
        ],
        "name": "Colorado Municipal Court",
        "level": "gjc",
        "case_types": [],
        "jurisdiction": "C.O.",
        "system": "state",
        "locations": 31,
        "examples": [],
        "type": "trial",
        "id": null,
        "location": "Colorado"
    },
    {
        "regex": [
            "Denver Probate Court"
        ],
        "name_abbreviation": null,
        "dates": [
            {
                "start": null,
                "end": null
            }
        ],
        "name": "Denver Probate Court",
        "level": "ljc",
        "case_types": [
            "probate"
        ],
        "jurisdiction": "C.O.",
        "system": "state",
        "locations": 1,
        "division_type": "local",
        "examples": [],
        "type": "trial",
        "id": null,
        "sub_names": [],
        "location": "Colorado"
    },
    {
        "regex": [
            "Denver Juvenile Court"
        ],
        "name_abbreviation": null,
        "dates": [
            {
                "start": "1907-01-01",
                "end": null
            }
        ],
        "name": "Denver Juvenile Court",
        "level": "ljc",
        "case_types": [
            "juvenile"
        ],
        "jurisdiction": "C.O.",
        "system": "state",
        "locations": 1,
        "division_type": "local",
        "examples": [],
        "type": "trial",
        "id": null,
        "sub_names": [],
        "location": "Colorado"
    },
    {
        "regex": [
            "Colorado District Court"
        ],
        "name_abbreviation": null,
        "dates": [
            {
                "start": null,
                "end": null
            }
        ],
        "name": "Colorado District Court",
        "level": "gjc",
        "case_types": [],
        "jurisdiction": "C.O.",
        "system": "state",
        "locations": 22,
        "division_type": "county",
        "examples": [],
        "type": "trial",
        "id": null,
        "sub_names": [
            "First thru Twenty-Second District"
        ],
        "location": "Colorado"
    },
    {
        "regex": [
            "Colorado Water Court"
        ],
        "name_abbreviation": null,
        "dates": [
            {
                "start": "1969-01-01",
                "end": null
            }
        ],
        "name": "Colorado Water Court",
        "level": "ljc",
        "case_types": [
            "Water Rights"
        ],
        "jurisdiction": "C.O.",
        "system": "state",
        "locations": 22,
        "division_type": "Seven Water Basins",
        "examples": [],
        "type": "trial",
        "id": null,
        "sub_names": [
            "Water Division One thru Water Division Seven"
        ],
        "location": "Colorado"
    },
    {
        "regex": [
            "Colorado ${coa}",
            "${coa} Colorado"
        ],
        "name_abbreviation": null,
        "dates": [
            {
                "start": "1891-01-01",
                "end": "1905-01-01"
            },
            {
                "start": "1913-01-01",
                "end": "1917-01-01"
            },
            {
                "start": "1970-01-01",
                "end": null
            }
        ],
        "name": "Colorado Court of Appeals",
        "level": "iac",
        "case_types": [],
        "jurisdiction": "C.O.",
        "system": "state",
        "locations": 1,
        "examples": [],
        "court_url": "http://www.courts.state.co.us/Courts/Court_Of_Appeals/",
        "type": "appellate",
        "id": "coloctapp",
        "location": "Colorado"
    },
    {
        "regex": [
            "Colorado ${sup}",
            "${sup} Colorado"
        ],
        "dates": [
            {
                "start": "1876-01-01",
                "end": null
            }
        ],
        "name": "Colorado Supreme Court",
        "level": "colr",
        "case_types": [],
        "jurisdiction": "C.O.",
        "system": "state",
        "locations": 1,
        "examples": [],
        "court_url": "http://www.coloradosupremecourt.com/",
        "type": "appellate",
        "id": "colo",
        "location": "Colorado"
    },
    {
        "regex": [
            "${d} ?(D)? ${co}",
            "${usdc} ${d} ${co}",
            "United States District Court Jefferson County Colorado"
        ],
        "name_abbreviation": null,
        "dates": [
            {
                "start": "1876-06-26",
                "end": null
            }
        ],
        "name": "United States District Court for the District of Colorado",
        "level": "gjc",
        "case_types": [
            "all"
        ],
        "federal_circuit": 10,
        "jurisdiction": "C.O.",
        "appeal_to": "ca10",
        "system": "federal",
        "examples": [
            "United States District Court D Colorado",
            "United States District Court Jefferson County Colorado"
        ],
        "court_url": "http://www.cod.uscourts.gov/",
        "type": "trial",
        "id": "cod",
        "location": "Colorado"
    },
    {
        "regex": [
            "Industrial Claim Appeals Office"
        ],
        "dates": [
            {
                "start": null,
                "end": null
            }
        ],
        "name": "Colorado Industrial Claim Appeals Office",
        "level": "",
        "case_types": [],
        "system": "state",
        "examples": [],
        "court_url": "https://www.colorado.gov/pacific/cdle/icao-wc",
        "type": "appellate",
        "id": "coloworkcompcom",
        "location": "Colorado"
    },
    {
        "regex": [
            "Attorney General of Colorado"
        ],
        "dates": [
            {
                "start": null,
                "end": null
            }
        ],
        "name": "Colorado Attorney General Reports",
        "level": "",
        "case_types": [],
        "system": "state",
        "examples": [],
        "court_url": "http://coag.gov/",
        "type": "ag",
        "id": "coloag",
        "location": "Colorado"
    },
    {
        "regex": [
            "${usdc} Colorado",
            "${d} Colorado"
        ],
        "dates": [
            {
                "start": "1984-04-01",
                "end": null
            }
        ],
        "name": "United States Bankruptcy Court, D. Colorado",
        "level": "",
        "case_types": [],
        "system": "federal",
        "examples": [],
        "court_url": "http://www.cob.uscourts.gov/",
        "type": "bankruptcy",
        "id": "cob",
        "location": "Colorado"
    },
    {
        "regex": [
            "${usdc} ${d} ${conn}",
            "^${d} ?(D)? ?Connecticut",
            "United States District District Of Connecticut",
            "${usdc} ${conn}"
        ],
        "name_abbreviation": null,
        "dates": [
            {
                "start": "1789-09-24",
                "end": null
            }
        ],
        "name": "United States District Court for the District of Connecticut",
        "level": "gjc",
        "case_types": [
            "all"
        ],
        "federal_circuit": 2,
        "jurisdiction": "C.T.",
        "appeal_to": "ca2",
        "locations": 3,
        "examples": [
            "United States District District Of Connecticut",
            "United States District Court Of Connecticut"
        ],
        "court_url": "http://www.ctd.uscourts.gov/",
        "system": "federal",
        "type": "trial",
        "id": "ctd",
        "location": "Connecticut"
    },
    {
        "regex": [
            "Connecticut Probate Court"
        ],
        "name_abbreviation": null,
        "dates": [
            {
                "start": null,
                "end": null
            }
        ],
        "name": "Connecticut Probate Court",
        "level": "ljc",
        "case_types": [
            "probate"
        ],
        "jurisdiction": "C.T.",
        "system": "state",
        "locations": 54,
        "examples": [],
        "type": "trial",
        "id": null,
        "location": "Connecticut"
    },
    {
        "regex": [
            "Circuit Court Of Connecticut"
        ],
        "dates": [
            {
                "start": null,
                "end": null
            }
        ],
        "name": "Circuit Court Of Connecticut",
        "level": "ljc",
        "case_types": [],
        "jurisdiction": "C.T.",
        "system": "state",
        "examples": [],
        "type": "trial",
        "id": "conncirct",
        "location": "Connecticut"
    },
    {
        "regex": [
            "Court Of Common Pleas Of Connecticut"
        ],
        "name_abbreviation": null,
        "dates": [
            {
                "start": null,
                "end": null
            }
        ],
        "name": "Court Of Common Pleas Of Connecticut",
        "level": null,
        "case_types": [],
        "jurisdiction": "C.T.",
        "system": "state",
        "examples": [
            "Court Of Common Pleas Of Connecticut",
            "Court Of Common Pleas Of Connecticut New Haven County",
            "Court Of Common Pleas Of Connecticut Geographical Area No 17",
            "Court Of Common Pleas Of Connecticut Appellate Division"
        ],
        "type": null,
        "id": "connctcp",
        "location": "Connecticut"
    },
    {
        "regex": [
            "Superior Court Of Connecticut",
            "State Of Connecticut Superior Court",
            "Superior Court Housing Session Of Connecticut"
        ],
        "name_abbreviation": null,
        "dates": [
            {
                "start": "1818-01-01",
                "end": null
            }
        ],
        "name": "Connecticut Superior Court",
        "level": "gjc",
        "case_types": [
            "all"
        ],
        "jurisdiction": "C.T.",
        "system": "state",
        "locations": 13,
        "examples": [
          "Superior Court Housing Session Of Connecticut Judicial District Of Hartford New Britain At Hartford"
        ],
        "court_url": "http://www.jud.ct.gov/external/super/\u200e",
        "type": "trial",
        "id": "connsuperct",
        "location": "Connecticut"
    },
    {
        "regex": [
            "Connecticut ${coa}",
            "${coa} Connecticut",
            "Appellate Court Of Connecticut"
        ],
        "name_abbreviation": null,
        "dates": [
            {
                "start": "1983-06-28",
                "end": null
            }
        ],
        "name": "Connecticut Court of Appeals",
        "level": "iac",
        "case_types": [],
        "jurisdiction": "C.T.",
        "system": "state",
        "locations": 1,
        "examples": [
            "Appellate Court Of Connecticut"
        ],
        "court_url": "http://www.jud.ct.gov/external/supapp/appellate.htm",
        "type": "appellate",
        "id": "connappct",
        "location": "Connecticut"
    },
    {
        "regex": [
            "Connecticut ${sup}",
            "${sup} Connecticut",
            "Supreme Court Of Errors Of Connecticut"
        ],
        "name_abbreviation": null,
        "dates": [
            {
                "start": "1784-06-28",
                "end": "1964-12-31"
            },
            {
                "start": "1965-01-01",
                "end": null
            }
        ],
        "name": "Connecticut Supreme Court",
        "level": "colr",
        "case_types": [],
        "notes": "In 1965, the court's name was changed from the Connecticut Supreme Court of Errors to the Connecticut Supreme Court",
        "jurisdiction": "C.T.",
        "system": "state",
        "locations": 1,
        "examples": [],
        "court_url": "http://www.jud.state.ct.us/external/supapp/",
        "active": false,
        "type": "appellate",
        "id": "conn",
        "location": "Connecticut"
    },
    {
        "regex": [
            "Connecticut Compensation Review Board"
        ],
        "dates": [
            {
                "start": null,
                "end": null
            }
        ],
        "name": "Connecticut Compensation Review Board",
        "level": "",
        "case_types": [],
        "system": "state",
        "examples": [],
        "court_url": "http://wcc.state.ct.us/crb/menus/crb-opin.htm",
        "type": "appellate",
        "id": "connworkcompcom",
        "location": "Connecticut"
    },
    {
        "regex": [
            "${d} Connecticut",
            "${usdc} Connecticut"
        ],
        "dates": [
            {
                "start": "1984-04-01",
                "end": null
            }
        ],
        "name": "United States Bankruptcy Court, D. Connecticut",
        "level": "",
        "case_types": [],
        "system": "federal",
        "examples": [],
        "court_url": "http://www.ctb.uscourts.gov/",
        "type": "bankruptcy",
        "id": "ctb",
        "location": "Connecticut"
    },
    {
        "regex": [
            "${usdc} ${d} Delaware"
        ],
        "name_abbreviation": null,
        "dates": [
            {
                "start": "1789-09-24",
                "end": null
            }
        ],
        "name": "United States District Court for the District of Delaware",
        "division": [
            "Wilmington"
        ],
        "case_types": [
            "all"
        ],
        "federal_circuit": 3,
        "jurisdiction": "D.E.",
        "appeal_to": "ca3",
        "locations": 1,
        "system": "federal",
        "examples": [
            "United States District Court District Of Delaware"
        ],
        "court_url": "http://www.ded.uscourts.gov/",
        "level": "gjc",
        "type": "trial",
        "id": "ded",
        "location": "Delaware"
    },
    {
        "regex": [
            "Delaware ${sup}$$",
            "${sup} Delaware$$",
            "State Of Delaware Supreme Court",
            "Supreme Court Of Delaware",
            "Supreme Court Of The State Of Delaware"
        ],
        "name_abbreviation": null,
        "dates": [
            {
                "start": "1951-01-01",
                "end": null
            }
        ],
        "name": "Delaware Supreme Court",
        "level": "colr",
        "case_types": [],
        "notes": "Prior to 1951, Delaware used a left over system from 1897 until 1951, any judge who did not originally hear the case would gather together and exercise final jurisdiction",
        "jurisdiction": "D.E.",
        "system": "state",
        "locations": 1,
        "examples": [],
        "court_url": "http://courts.delaware.gov/supreme/",
        "active": false,
        "type": "appellate",
        "id": "del",
        "location": "Delaware"
    },
    {
        "regex": [
            "Court Of Chancery Of Delware Kent County",
            "Court Of Chancery Of Delaware",
            "Court Of Chancery Of (The) ?State Of Delaware",
            "Court Of Chancery Of State Of Delaware",
            "Court Of Chancery Delaware"
        ],
        "name_abbreviation": null,
        "dates": [
            {
                "start": "1793-01-01",
                "end": null
            }
        ],
        "name": "Delaware Court of Chancery",
        "level": "ljc",
        "case_types": [
            "trusts, real property, guardianships, civil rights, and commercial litigation"
        ],
        "notes": null,
        "jurisdiction": "D.E.",
        "system": "state",
        "locations": 1,
        "examples": [
            "Court Of Chancery Of Delware Kent County",
            "Court Of Chancery Of Delaware"
        ],
        "court_url": "http://courts.delaware.gov/chancery/",
        "active": false,
        "type": "non-trial",
        "id": "delch",
        "location": "Delaware"
    },
    {
        "regex": [
            "Superior Court Of Delaware New Castle County",
            "Superior Court Of Delaware",
            "Superior Of Court Delaware New Castle",
            "Superior Of Delaware Kent",
            "Superior Court Of The State Of Delaware"
        ],
        "name_abbreviation": null,
        "dates": [
            {
                "start": "1831-01-01",
                "end": null
            }
        ],
        "name": "Superior Court of Delaware",
        "level": "gjc",
        "case_types": [
            "trusts, real property, guardianships, civil rights, and commercial litigation"
        ],
        "notes": null,
        "jurisdiction": "D.E.",
        "system": "state",
        "locations": 3,
        "examples": [
            "Superior Court Of Delaware New Castle County"
        ],
        "court_url": "http://courts.delaware.gov/Superior/",
        "active": false,
        "type": "trial & iac",
        "id": "delsuperct",
        "sub_names": [
            "Kent",
            "New Castle",
            "Sussex"
        ],
        "location": "Delaware"
    },
    {
        "regex": [
            "Delaware Family Court"
        ],
        "name_abbreviation": null,
        "dates": [
            {
                "start": "1945-01-01",
                "end": null
            }
        ],
        "name": "Delaware Family Court",
        "level": "ljc",
        "case_types": [
            "family, juvenile, adoption, support, custody, divorce and guardianship"
        ],
        "notes": null,
        "jurisdiction": "D.E.",
        "system": "state",
        "examples": [],
        "active": false,
        "type": "trial",
        "id": null,
        "location": "Delaware"
    },
    {
        "regex": [
            "Delaware Court of Common Pleas",
            "Court Of Common Pleas of Delaware"
        ],
        "name_abbreviation": null,
        "dates": [
            {
                "start": "1776-01-01",
                "reason": "superseded by superior courts",
                "end": "1831-01-01"
            },
            {
                "start": "1917-01-01",
                "reason": "Split into three county courts",
                "end": "1973-01-01"
            },
            {
                "start": "1973-01-01",
                "reason": "combined with other court of common plea courts",
                "end": null
            }
        ],
        "name": "Delaware Court of Common Pleas",
        "level": "ljc",
        "case_types": null,
        "notes": null,
        "jurisdiction": "D.E.",
        "system": "state",
        "examples": [],
        "court_url": "http://courts.delaware.gov/Superior/",
        "active": true,
        "type": "trial",
        "id": "delsuperct",
        "location": "Delaware"
    },
    {
        "regex": [
            "Delaware Justice of the Peace Courts"
        ],
        "name_abbreviation": null,
        "dates": [
            {
                "start": "1792-01-01",
                "notes": "Reorganized into a unified judicial system",
                "end": "1964-12-31"
            },
            {
                "start": "1965-01-01",
                "end": null
            }
        ],
        "name": "Delaware Justice of the Peace Courts",
        "level": "ljc",
        "case_types": [
            "criminal"
        ],
        "notes": null,
        "jurisdiction": "D.E.",
        "system": "state",
        "examples": [],
        "active": true,
        "type": "trial",
        "id": null,
        "location": "Delaware"
    },
    {
        "regex": [
            "Court Of General Sessions Of The Peace And Jail Delivery Of Delaware",
            "Court Of General Sessions Of Delaware",
            "Court Of Quarter Sessions.* Delaware"
        ],
        "dates": [
            {
                "start": null,
                "end": null
            }
        ],
        "name": "Court Of General Sessions Of The Peace And Jail Delivery Of Delaware",
        "level": null,
        "case_types": [],
        "notes": null,
        "jurisdiction": "D.E.",
        "system": "state",
        "examples": [
            "Court Of General Sessions Of The Peace And Jail Delivery Of Delaware",
            "Court Of General Sessions Of The Peace And Jail Delivery Of Delaware Kent County",
            "Court Of General Sessions Of Delaware Kent County"
        ],
        "type": "trial",
        "id": null,
        "location": "Delaware"
    },
    {
        "regex": [
            "Delaware Alderman\\'s Courts"
        ],
        "name_abbreviation": null,
        "dates": [
            {
                "start": null,
                "end": null
            }
        ],
        "name": "Delaware Alderman's Courts",
        "level": "ljc",
        "case_types": [
            "criminal"
        ],
        "notes": null,
        "jurisdiction": "D.E.",
        "appeal_to": "Court of Common Pleas",
        "locations": 6,
        "location": "Delaware",
        "active": true,
        "system": "local",
        "type": "trial",
        "id": null,
        "examples": []
    },
    {
        "regex": [
            "Court on the Judiciary of Delaware",
            "Delaware Court on the Judiciary"
        ],
        "dates": [
            {
                "start": null,
                "end": null
            }
        ],
        "name": "Court on the Judiciary of Delaware.",
        "level": "",
        "case_types": [],
        "system": "state",
        "examples": [],
        "court_url": "http://courts.delaware.gov/\u200e",
        "type": "appellate",
        "id": "deljudct",
        "location": "Delaware"
    },
    {
        "regex": [
            "Orphans Court Of Delaware"
        ],
        "dates": [
            {
                "start": null,
                "end": null
            }
        ],
        "name": "Orphans Court Of Delaware",
        "level": "",
        "case_types": [],
        "system": "state",
        "examples": [
            "Orphans Court Of Delaware"
        ],
        "type": null,
        "id": null,
        "location": "Delaware"
    },

    {
        "regex": [
            "Family Court of Delaware",
            "Delaware Family Court"
        ],
        "dates": [
            {
                "start": "1911-01-01",
                "end": null
            }
        ],
        "name": "Delaware Family Court",
        "level": "",
        "case_types": [],
        "system": "state",
        "examples": [],
        "court_url": "http://courts.delaware.gov/family/\u200e",
        "type": "appellate",
        "id": "delfamct",
        "location": "Delaware"
    },
    {
        "regex": [
            "(^|\\s)D(\\.|(istrict))? (of )?Delaware"
        ],
        "dates": [
            {
                "start": "1984-04-01",
                "end": null
            }
        ],
        "name": "United States Bankruptcy Court, D. Delaware",
        "level": "",
        "case_types": [],
        "system": "federal",
        "examples": [],
        "court_url": "http://www.deb.uscourts.gov/",
        "type": "bankruptcy",
        "id": "deb",
        "location": "Delaware"
    },
    {
        "regex": [
            "${usdc} ${nd} ${fl}",
            "United States District Court For The District Of Florida Pensacola Division"
        ],
        "name_abbreviation": null,
        "dates": [
            {
                "start": "1847-02-23",
                "end": null,
                "reorganization": [
                    "1962-07-30"
                ]
            }
        ],
        "name": "United States District Court for the Northern District of Florida",
        "divisions": [
            "Gainesville",
            "Panama City",
            "Pensacola",
            "Pensacola"
        ],
        "case_types": [
            "all"
        ],
        "federal_circuit": 11,
        "jurisdiction": "F.L.",
        "appeal_to": "ca11",
        "locations": 4,
        "system": "federal",
        "examples": [],
        "court_url": "http://www.flnd.uscourts.gov/",
        "level": "gjc",
        "type": "trial",
        "id": "flnd",
        "location": "Florida"
    },
    {
        "regex": [
            "${usdc} ${sd} ${fl}",
            "United States District Court For The District Of Florida Southern Division",
            "United States District Court In And For The Southern District Of Florida Miami Division"
        ],
        "name_abbreviation": null,
        "dates": [
            {
                "start": "1847-02-23",
                "end": null,
                "reorganization": [
                    "1962-07-30"
                ]
            }
        ],
        "name": "United States District Court for the Southern District of Florida",
        "level": "gjc",
        "case_types": [
            "all"
        ],
        "federal_circuit": 11,
        "jurisdiction": "F.L.",
        "appeal_to": "ca11",
        "system": "federal",
        "examples": [
          "United States District Court In And For The Southern District Of Florida Miami Division"
        ],
        "court_url": "http://www.flsd.uscourts.gov/",
        "type": "trial",
        "id": "flsd",
        "location": "Florida"
    },
    {
        "regex": [
            "${usdc} ${md} ${fl}",
            "United States District Court Tampa Division M D ${fl}",
            "United States District Court For The District Of Florida Orlando Division"
        ],
        "name_abbreviation": null,
        "dates": [
            {
                "start": "1962-07-30",
                "end": null
            }
        ],
        "name": "United States District Court for the Middle District of Florida",
        "divisions": [
            "Fort Myers",
            "Jacksonville",
            "Ocala",
            "Orlando"
        ],
        "case_types": [
            "all"
        ],
        "federal_circuit": 11,
        "jurisdiction": "F.L.",
        "appeal_to": "ca11",
        "locations": 5,
        "system": "federal",
        "examples": [
            "United States District Court M D Florida Tampa Division",
            "United States District Court Tampa Division M D Florida"
        ],
        "court_url": "http://www.flmd.uscourts.gov/",
        "level": "gjc",
        "type": "trial",
        "id": "flmd",
        "location": "Florida"
    },
    {
        "regex": [
            "^${d} ?(D)? ?${fl}",
            "${usdc} ${d} ${fl}"
        ],
        "divisions": [],
        "dates": [
            {
                "start": "1845-03-03",
                "notes": "Divided in two",
                "end": "1847-02-23"
            }
        ],
        "name": "United States District Court for the District of Florida",
        "level": "gjc",
        "case_types": [
            "all"
        ],
        "federal_circuit": 11,
        "jurisdiction": "F.L.",
        "appeal_to": "ca11",
        "system": "federal",
        "examples": [
            "District Court D Florida"
        ],
        "type": "trial",
        "id": "fld",
        "location": "Florida"
    },
    {
        "regex": [
            "Florida ${sup}",
            "${sup} Florida"
        ],
        "name_abbreviation": null,
        "dates": [
            {
                "start": "1845-01-01",
                "end": null
            }
        ],
        "name": "Florida Supreme Court",
        "level": "colr",
        "case_types": [],
        "jurisdiction": "F.L.",
        "system": "state",
        "locations": 1,
        "examples": [],
        "court_url": "http://www.floridasupremecourt.org/",
        "type": "appellate",
        "id": "fla",
        "location": "Florida"
    },
    {
        "regex": [
            "District ${coa} Florida",
            "Florida District ${coa}",
            "Florida ${bw} District ${coa}",
            "Florida ${coa} ${bw} District",
            "Florida Court Of Appeal Of Florida",
            "Court Of Appeal State Of Florida",
            "Court Of Appeals? (Of)? ?Florida",
            "Court Of Appeal Of The State Of Florida",
            "Court Of Of Appeal Of Florida First District"
        ],
        "name_abbreviation": null,
        "dates": [
            {
                "start": "1957-01-01",
                "end": null
            }
        ],
        "name": "Florida District Courts of Appeal",
        "level": "iac",
        "case_types": [],
        "jurisdiction": "F.L.",
        "system": "state",
        "locations": 5,
        "examples": [
            "Florida District Courts Of Appeal Third District",
            "Florida First District Court Of Appeal",
            "Florida Third District Court Of Appeal",
            "Florida District Court Of Appeal Fourth Circuit",
            "Florida District Court Of Appeal",
            "Florida Court Of Appeal Third District",
            "Florida Court Of Appeal Of Florida Third District"
        ],
        "court_url": "http://www.flcourts.org/courts/dca/dca.shtml",
        "type": "appellate",
        "id": "fladistctapp",
        "sub_names": [
            "First",
            "Second",
            "Third",
            "Fourth",
            "Fifth"
        ],
        "location": "Florida"
    },
    {
        "regex": [
            "Florida Circuit Courts"
        ],
        "name_abbreviation": null,
        "dates": [
            {
                "start": "1850-01-01",
                "end": null
            }
        ],
        "name": "Florida Circuit Court",
        "level": "gjc",
        "case_types": [],
        "jurisdiction": "F.L.",
        "system": "state",
        "locations": 20,
        "examples": [],
        "type": "trial",
        "id": null,
        "sub_names": [
            "1st thru 20th"
        ],
        "location": "Florida"
    },
    {
        "regex": [
            "Florida County Court"
        ],
        "name_abbreviation": null,
        "dates": [
            {
                "start": null,
                "end": null
            }
        ],
        "name": "Florida County Court",
        "level": "ljc",
        "case_types": [],
        "jurisdiction": "F.L.",
        "system": "state",
        "locations": 67,
        "examples": [],
        "type": "trial",
        "id": null,
        "location": "Florida"
    },
    {
        "regex": [
            "Attorney General of Florida"
        ],
        "dates": [
            {
                "start": null,
                "end": null
            }
        ],
        "name": "Florida Attorney General Reports",
        "level": "",
        "case_types": [],
        "system": "state",
        "examples": [],
        "court_url": "http://www.myfloridalegal.com/",
        "type": "ag",
        "id": "flaag",
        "location": "Florida"
    },
    {
        "regex": [
            "${usbc} ${sd} ${fl}",
            "${usbc} West Palm Beach Division",
            "${usbc} Broward Division",
            "${usbc} Ft Lauderdale Division"
        ],
        "dates": [
            {
                "start": "1984-04-01",
                "end": null
            }
        ],
        "name": "United States Bankruptcy Court, S.D. Florida.",
        "level": "",
        "case_types": [],
        "system": "federal",
        "examples": [
            "United States Bankruptcy Court Ft Lauderdale Division Ft Lauderdale Division",
            "United States Bankruptcy Court West Palm Beach Division West Palm Beach Division",
            "United States Bankruptcy Court Broward Division Broward Division"
        ],
        "court_url": "http://www.flsb.uscourts.gov/",
        "type": "bankruptcy",
        "id": "flsb",
        "location": "Florida"
    },
    {
        "regex": [
            "(^|\\s)M(\\.|(iddle))? ?D(\\.|(istrict))? ?(of )?${fl}",
            "Florida, Tampa Division",
            "Florida, Jacksonville Division"
        ],
        "dates": [
            {
                "start": "1984-04-01",
                "end": null
            }
        ],
        "name": "United States Bankruptcy Court, M.D. Florida",
        "level": "",
        "case_types": [],
        "system": "federal",
        "examples": [],
        "court_url": "http://www.flmb.uscourts.gov/",
        "type": "bankruptcy",
        "id": "flmb",
        "location": "Florida"
    },
    {
        "regex": [
            "(^|\\s)N(\\.|(orthern))? ?D(\\.|(istrict))? (of )?${fl}"
        ],
        "dates": [
            {
                "start": "1984-04-01",
                "end": null
            }
        ],
        "name": "United States Bankruptcy Court, N.D. Florida",
        "level": "",
        "case_types": [],
        "system": "federal",
        "examples": [],
        "court_url": "http://www.flnb.uscourts.gov/",
        "type": "bankruptcy",
        "id": "flnb",
        "location": "Florida"
    },
    {
        "regex": [
            "${usdc} ${nd} ${ga}",
            "United States District Court For The Northern Division Of Georgia Atlanta"
        ],
        "name_abbreviation": null,
        "dates": [
            {
                "start": "1848-08-11",
                "end": null,
                "reorganization": [
                    "1926-05-28"
                ]
            }
        ],
        "name": "United States District Court for the Northern District of Georgia",
        "level": "gjc",
        "case_types": [
            "all"
        ],
        "federal_circuit": 11,
        "jurisdiction": "G.A.",
        "appeal_to": "ca11",
        "divisions": [],
        "examples": [
            "United States District Court N D Georgia Rome Division",
            "United States District Court For The Northern Division Of Georgia Atlanta"
        ],
        "court_url": "http://www.gand.uscourts.gov/",
        "location": "Georgia",
        "type": "trial",
        "id": "gand",
        "system": "federal"
    },
    {
        "regex": [
            "${usdc} ${sd} ${ga}"
        ],
        "name_abbreviation": null,
        "dates": [
            {
                "start": "1848-08-11",
                "end": null,
                "reorganization": [
                    "1926-05-28"
                ]
            }
        ],
        "name": "United States District Court for the Southern District of Georgia",
        "level": "gjc",
        "case_types": [
            "all"
        ],
        "federal_circuit": 11,
        "jurisdiction": "G.A.",
        "appeal_to": "ca11",
        "system": "federal",
        "examples": [
            "United States District Court S D Georgia Statesboro Division"
        ],
        "court_url": "http://www.gasd.uscourts.gov/",
        "type": "trial",
        "id": "gasd",
        "location": "Georgia"
    },
    {
        "regex": [
            "${usdc} ${md} ${ga}"
        ],
        "name_abbreviation": null,
        "dates": [
            {
                "start": "1926-05-28",
                "end": null
            }
        ],
        "name": "United States District Court for the Middle District of Georgia",
        "level": "gjc",
        "case_types": [
            "all"
        ],
        "federal_circuit": 11,
        "jurisdiction": "G.A.",
        "appeal_to": "ca11",
        "system": "federal",
        "examples": [],
        "court_url": "http://www.gamd.uscourts.gov/",
        "type": "trial",
        "id": "gamd",
        "location": "Georgia"
    },
    {
        "regex": [
            "${d} ?(D)? ${ga}"
        ],
        "name_abbreviation": null,
        "dates": [
            {
                "start": "1789-09-24",
                "notes": "Divided in two",
                "end": "1848-08-11"
            }
        ],
        "name": "United States District Court for the District of Georgia",
        "level": "gjc",
        "case_types": [
            "all"
        ],
        "federal_circuit": 11,
        "jurisdiction": "G.A.",
        "appeal_to": "ca11",
        "system": "federal",
        "examples": [
            "District Court D Georgia"
        ],
        "type": "trial",
        "id": "gad",
        "location": "Georgia"
    },
    {
        "regex": [
            "Georgia ${sup}",
            "${sup} Georgia"
        ],
        "name_abbreviation": null,
        "dates": [
            {
                "start": "1845-01-01",
                "end": null,
                "reorganization": "1983-01-01"
            }
        ],
        "name": "Georgia Supreme Court",
        "level": "colr",
        "case_types": [],
        "jurisdiction": "G.A.",
        "system": "state",
        "locations": 1,
        "examples": [],
        "court_url": "http://www.gasupreme.us/",
        "type": "appellate",
        "id": "ga",
        "location": "Georgia"
    },
    {
        "regex": [
            "Georgia ${coa}",
            "${coa} Georgia",
            "Coiurt Of Appeals Of Georgia"
        ],
        "name_abbreviation": null,
        "dates": [
            {
                "start": "1906-01-01",
                "end": null
            }
        ],
        "name": "Georgia Court of Appeals",
        "level": "iac",
        "case_types": [],
        "jurisdiction": "G.A.",
        "system": "state",
        "locations": 1,
        "examples": [],
        "court_url": "http://www.gaappeals.us/",
        "type": "appellate",
        "id": "gactapp",
        "location": "Georgia"
    },
    {
        "regex": [
            "Georgia Superior Courts"
        ],
        "name_abbreviation": null,
        "dates": [
            {
                "start": null,
                "end": null
            }
        ],
        "name": "Georgia Superior Courts",
        "division": "Districts and Circuits",
        "level": "gjc & iac",
        "case_types": [],
        "jurisdiction": "G.A.",
        "system": "state",
        "locations": 10,
        "examples": [],
        "type": "trial",
        "id": null,
        "location": "Georgia"
    },
    {
        "regex": [
            "Georgia Probate Courts"
        ],
        "name_abbreviation": null,
        "dates": [
            {
                "start": null,
                "end": null
            }
        ],
        "name": "Georgia Probate Courts",
        "level": "ljc",
        "case_types": [
            "probate"
        ],
        "jurisdiction": "G.A.",
        "system": "state",
        "locations": 159,
        "division_type": "county",
        "examples": [],
        "type": "trial",
        "id": null,
        "location": "Georgia"
    },
    {
        "regex": [
            "Georgia State Courts"
        ],
        "dates": [
            {
                "start": null,
                "end": null
            }
        ],
        "name": "Georgia State Courts",
        "level": "ljc",
        "case_types": [],
        "jurisdiction": "G.A.",
        "system": "state",
        "locations": 70,
        "examples": [],
        "type": "trial",
        "id": null,
        "location": "Georgia"
    },
    {
        "regex": [
            "Georgia Magistrate Courts"
        ],
        "name_abbreviation": null,
        "dates": [
            {
                "start": null,
                "end": null
            }
        ],
        "name": "Georgia Magistrate Courts",
        "level": "ljc",
        "case_types": [
            "criminal and civil"
        ],
        "jurisdiction": "G.A.",
        "system": "state",
        "locations": 159,
        "examples": [],
        "type": "trial",
        "id": null,
        "location": "Georgia"
    },
    {
        "regex": [
            "Georgia Municipal Courts"
        ],
        "name_abbreviation": null,
        "dates": [
            {
                "start": null,
                "end": null
            }
        ],
        "name": "Georgia Municipal Courts",
        "level": "ljc",
        "case_types": [
            "small"
        ],
        "notes": "Georgia Municipal Courts serve incorporated municipalities and try ordinance violations, issue criminal warrants, conduct preliminary hearings, and hear misdemeanor shoplifting and possession of marijuana cases",
        "jurisdiction": "G.A.",
        "system": "state",
        "locations": 368,
        "examples": [],
        "type": "trial",
        "id": null,
        "location": "Georgia"
    },
    {
        "regex": [
            "Georgia Juvenile Courts"
        ],
        "name_abbreviation": null,
        "dates": [
            {
                "start": "1845-01-01",
                "end": null,
                "reorganization": "1983-01-01"
            }
        ],
        "name": "Georgia Juvenile Courts",
        "level": "ljc",
        "case_types": [
            "juvenile"
        ],
        "jurisdiction": "G.A.",
        "system": "state",
        "locations": 159,
        "examples": [],
        "type": "trial",
        "id": null,
        "location": "Georgia"
    },
    {
        "regex": [
            "Georgia Business Court"
        ],
        "name_abbreviation": null,
        "dates": [
            {
                "start": "2020-08-01",
                "end": null
            }
        ],
        "name": "Georgia Business Court",
        "level": "ljc",
        "case_types": [
            "business litigation"
        ],
        "jurisdiction": "G.A.",
        "system": "state",
        "locations": 1,
        "examples": [],
        "type": "trial",
        "id": null,
        "location": "Georgia"
    },
    {
        "regex": [
            "(^|\\s)N\\.? ?D(\\.|(istrict))? (of )?Georgia",
            "Atlanta Division"
        ],
        "dates": [
            {
                "start": "1984-04-01",
                "end": null
            }
        ],
        "name": "United States Bankruptcy Court, N.D. Georgia",
        "level": "",
        "case_types": [],
        "system": "federal",
        "examples": [],
        "court_url": "http://www.ganb.uscourts.gov/",
        "type": "bankruptcy",
        "id": "ganb",
        "location": "Georgia"
    },
    {
        "regex": [
            "(^|\\s)M\\.? ?D(\\.|(istrict))? (of )?Georgia",
            "${usbc} M D Georgia"
        ],
        "dates": [
            {
                "start": "1984-04-01",
                "end": null
            }
        ],
        "name": "United States Bankruptcy Court, M.D. Georgia",
        "level": "",
        "case_types": [],
        "system": "federal",
        "examples": [
            "United States Bankruptcy Court M D Georgia Macon Division"
        ],
        "court_url": "http://www.gamb.uscourts.gov/",
        "type": "bankruptcy",
        "id": "gamb",
        "location": "Georgia"
    },
    {
        "regex": [
            "(^|\\s)S\\. ?D(\\.|(istrict))? Georgia"
        ],
        "dates": [
            {
                "start": "1984-04-01",
                "end": null
            }
        ],
        "name": "United States Bankruptcy Court, S.D. Georgia",
        "level": "",
        "case_types": [],
        "system": "federal",
        "examples": [],
        "court_url": "http://www.gasb.uscourts.gov/",
        "type": "bankruptcy",
        "id": "gasb",
        "location": "Georgia"
    },
    {
        "regex": [
            "${d} Guam",
            "${usdc} D Guam",
            "${usdc} Guam",
            "${usdc} Territory Of Guam"
        ],
        "dates": [
            {
                "start": "1924-01-01",
                "reorg": [
                    "1950-01-01"
                ],
                "end": null
            }
        ],
        "name": "District Court, D. Guam",
        "level": "",
        "case_types": [],
        "system": "federal",
        "examples": [],
        "court_url": "http://www.gud.uscourts.gov/",
        "type": "appellate",
        "id": "gud",
        "location": "Guam"
    },
    {
        "regex": [
            "Guam"
        ],
        "dates": [
            {
                "start": "1984-04-01",
                "end": null
            }
        ],
        "name": "United States Bankruptcy Court, D. Guam",
        "level": "",
        "case_types": [],
        "system": "federal",
        "examples": [],
        "court_url": "https://en.wikipedia.org/wiki/District_Court_of_Guam",
        "type": "bankruptcy",
        "id": "gub",
        "location": "Guam"
    },
    {
        "regex": [
            "${usdc} ${d} Hawaii?",
            "${usdc} For Territory Of Hawaii",
            "${usdc} D Hawai",
            "${usdc} Hawai",
            "District Court Territory Of Hawai",
            "United States District Court For The Territory Of Hawaii",
            "United States District Court For The District Of Honolulu",
            "United States District Court Territory Of Hawaii",
            "United States District Court For The Territory Of Hawaii",
            "United States District Court Of Honolulu"
        ],
        "name_abbreviation": null,
        "dates": [
            {
                "start": "1959-03-18",
                "end": null
            }
        ],
        "name": "United States District Court for the District of Hawaii",
        "level": "gjc",
        "case_types": [
            "all"
        ],
        "federal_circuit": 9,
        "jurisdiction": "H.I.",
        "appeal_to": "ca9",
        "divisions": [],
        "examples": [
            "United States District Court Of Honolulu For The District Of Hawaii First Division"
        ],
        "court_url": "http://www.hid.uscourts.gov/",
        "location": "Hawaii",
        "type": "trial",
        "id": "hid",
        "system": "federal"
    },
    {
        "regex": [
            "${sup} Hawai",
            "State Of Hawaii Supreme Court",
            "Hawaii Supreme Court",
            "Supreme Court (Of ?){1,2} Hawaii"
        ],
        "dates": [
            {
                "start": "1959-01-01",
                "end": null
            }
        ],
        "name": "Supreme Court of Hawaii",
        "level": "colr",
        "case_types": [],
        "jurisdiction": "H.I.",
        "system": "state",
        "locations": 1,
        "examples": [],
        "court_url": "http://www.courts.state.hi.us/",
        "type": "appellate",
        "id": "haw",
        "location": "Hawaii"
    },
    {
        "regex": [
            "(Intermediate )?${coa} Hawai",
            "Hawaii (Intermediate )?${coa}"
        ],
        "dates": [
            {
                "start": "1959-01-01",
                "end": null
            }
        ],
        "name": "Hawaii Intermediate Court of Appeals",
        "level": "iac",
        "case_types": [],
        "jurisdiction": "H.I.",
        "system": "state",
        "locations": 1,
        "examples": [],
        "court_url": "http://www.courts.state.hi.us/",
        "type": "appellate",
        "id": "hawapp",
        "location": "Hawaii"
    },
    {
        "regex": [
            "Hawaii Family Courts"
        ],
        "name_abbreviation": null,
        "dates": [
            {
                "start": "1959-01-01",
                "end": null
            }
        ],
        "name": "Hawaii Family Courts",
        "level": "ljc",
        "case_types": [],
        "jurisdiction": "H.I.",
        "system": "state",
        "locations": 4,
        "examples": [],
        "type": "trial",
        "id": null,
        "sub_names": [
            "O'ahu",
            "Maui",
            "Hawai'i",
            "Kaua'i"
        ],
        "location": "Hawaii"
    },
    {
        "regex": [
            "Hawaii District Courts"
        ],
        "name_abbreviation": null,
        "dates": [
            {
                "start": "1959-01-01",
                "end": null
            }
        ],
        "name": "Hawaii District Courts",
        "level": "ljc",
        "case_types": [],
        "jurisdiction": "H.I.",
        "system": "state",
        "locations": 4,
        "examples": [],
        "type": "trial",
        "id": null,
        "sub_names": [
            "O'ahu",
            "Maui",
            "Hawai'i",
            "Kaua'i"
        ],
        "location": "Hawaii"
    },
    {
        "regex": [
            "Hawaii Circuit Courts"
        ],
        "name_abbreviation": null,
        "dates": [
            {
                "start": "1959-01-01",
                "end": null
            }
        ],
        "name": "Hawaii Circuit Courts",
        "level": "gjc",
        "case_types": [],
        "jurisdiction": "H.I.",
        "system": "state",
        "locations": 4,
        "examples": [],
        "type": "trial",
        "id": null,
        "sub_names": [
            "O'ahu",
            "Maui",
            "Hawai'i",
            "Kaua'i"
        ],
        "location": "Hawaii"
    },
    {
        "regex": [
            "Hawaii State Tax Appeal Court"
        ],
        "name_abbreviation": null,
        "dates": [
            {
                "start": null,
                "end": null
            }
        ],
        "name": "Hawaii State Tax Appeal Court",
        "level": "ljc",
        "case_types": [
            "tax"
        ],
        "jurisdiction": "H.I.",
        "system": "state",
        "examples": [],
        "type": "appellate",
        "id": null,
        "location": "Hawaii"
    },
    {
        "regex": [
            "(^|\\s)D(\\.|(istrict))? ?Hawai"
        ],
        "dates": [
            {
                "start": "1984-04-01",
                "end": null
            }
        ],
        "name": "United States Bankruptcy Court, D. Hawaii",
        "level": "",
        "case_types": [],
        "system": "federal",
        "examples": [],
        "court_url": "http://www.hib.uscourts.gov/",
        "type": "bankruptcy",
        "id": "hib",
        "location": "Hawaii"
    },
    {
        "regex": [
            "${usdc} ${d} Idaho"
        ],
        "name_abbreviation": null,
        "dates": [
            {
                "start": "1861-01-29",
                "end": null
            }
        ],
        "name": "United States District Court for the District of Idaho",
        "divisions": [
            "Boise",
            "Coeur d'Alene",
            "Moscow",
            "Pocatello"
        ],
        "case_types": [
            "all"
        ],
        "federal_circuit": 9,
        "jurisdiction": "I.D.",
        "appeal_to": "ca9",
        "locations": 4,
        "examples": [],
        "court_url": "http://www.id.uscourts.gov/",
        "location": "Idaho",
        "level": "gjc",
        "type": "trial",
        "id": "idd",
        "system": "federal"
    },
    {
        "regex": [
            "Supreme Court of (the state of)? ?Idaho",
            "Idaho Supreme Court",
            "Supreme Court Of The Territory Of Idaho"
        ],
        "name_abbreviation": null,
        "dates": [
            {
                "start": "1890-01-01",
                "end": null
            }
        ],
        "name": "Idaho Supreme Court",
        "level": "colr",
        "case_types": [],
        "jurisdiction": "I.D.",
        "system": "state",
        "locations": 1,
        "examples": [
            "Supreme Court Of The Territory Of Idaho"
        ],
        "court_url": "http://www.isc.idaho.gov/",
        "type": "appellate",
        "id": "idaho",
        "location": "Idaho"
    },
    {
        "regex": [
            "Idaho ${coa}",
            "Court Of Appeals Of Idaho"
        ],
        "name_abbreviation": null,
        "dates": [
            {
                "start": "1980-01-01",
                "end": null
            }
        ],
        "name": "Idaho Court of Appeals",
        "level": "iac",
        "case_types": [],
        "jurisdiction": "I.D.",
        "system": "state",
        "locations": 1,
        "examples": [
            "Court Of Appeals Of Idaho"
        ],
        "court_url": "http://www.isc.idaho.gov/",
        "type": "appellate",
        "id": "idahoctapp",
        "location": "Idaho"
    },
    {
        "regex": [
            "Idaho District Courts"
        ],
        "name_abbreviation": null,
        "dates": [
            {
                "start": null,
                "end": null
            }
        ],
        "name": "Idaho District Courts",
        "level": "gjc",
        "case_types": [],
        "jurisdiction": "I.D.",
        "system": "state",
        "locations": 4,
        "examples": [],
        "type": "trial",
        "id": null,
        "sub_names": [
            "1st",
            "2nd",
            "3rd",
            "4th",
            "5th",
            "6th",
            "7th"
        ],
        "location": "Idaho"
    },
    {
        "regex": [
            "Idaho Magistrate Division"
        ],
        "name_abbreviation": null,
        "dates": [
            {
                "start": null,
                "end": null
            }
        ],
        "name": "Idaho Magistrate Division",
        "level": "ljc",
        "case_types": [],
        "jurisdiction": "I.D.",
        "system": "state",
        "locations": 7,
        "examples": [],
        "type": "trial",
        "id": null,
        "sub_names": [
            "Idaho Magistrate Division One",
            "Idaho Magistrate Division Seven"
        ],
        "location": "Idaho"
    },
    {
        "regex": [
            "Idaho Drug Court"
        ],
        "name_abbreviation": null,
        "dates": [
            {
                "start": null,
                "end": null
            }
        ],
        "name": "Idaho Drug Court",
        "level": "ljc",
        "case_types": [
            "drug"
        ],
        "jurisdiction": "I.D.",
        "system": "state",
        "examples": [],
        "type": "trial",
        "id": null,
        "location": "Idaho"
    },
    {
        "regex": [
            "Idaho Mental Health Court"
        ],
        "name_abbreviation": null,
        "dates": [
            {
                "start": null,
                "end": null
            }
        ],
        "name": "Idaho Mental Health Court",
        "level": "ljc",
        "case_types": [
            "mental health"
        ],
        "jurisdiction": "I.D.",
        "system": "state",
        "examples": [],
        "type": "trial",
        "id": null,
        "location": "Idaho"
    },
    {
        "regex": [
            "(^|\\s)D\\. Idaho"
        ],
        "dates": [
            {
                "start": "1984-04-01",
                "end": null
            }
        ],
        "name": "United States Bankruptcy Court, D. Idaho",
        "level": "",
        "case_types": [],
        "system": "federal",
        "examples": [],
        "court_url": "http://www.id.uscourts.gov/",
        "type": "bankruptcy",
        "id": "idb",
        "location": "Idaho"
    },
    {
        "regex": [
            "${sup} Illinois",
            "Illinois ${sup}"
        ],
        "dates": [
            {
                "start": "1818-12-03",
                "end": null
            }
        ],
        "name": "Illinois Supreme Court",
        "level": "colr",
        "case_types": [],
        "jurisdiction": "I.L.",
        "system": "state",
        "examples": [],
        "court_url": "http://www.state.il.us/court/",
        "type": "appellate",
        "id": "ill",
        "location": "Illinois"
    },
    {
        "regex": [
            "${app} Illinois",
            "Illinois ${app}",
            "Illinois Court Of Appeals",
            "Court Of Appeals Of Illinois",
            "Appellate Court Of Illinois Fifth District Industrial Commission"
        ],
        "dates": [
            {
                "start": "1877-01-01",
                "end": null
            }
        ],
        "name": "Appellate Court of Illinois",
        "level": "iac",
        "case_types": [
            "All"
        ],
        "jurisdiction": "I.L.",
        "system": "state",
        "examples": [
            "Appellate Court Of Illinois Fifth District Industrial Commission Division"
        ],
        "court_url": "http://www.state.il.us/court/appellatecourt/",
        "type": "appellate",
        "id": "illappct",
        "location": "Illinois"
    },
    {
        "regex": [
            "${usdc} ${sd} ${il}"
        ],
        "dates": [
            {
                "start": "1855-02-13",
                "end": null
            }
        ],
        "name": "District Court, S.D. Illinois",
        "level": "",
        "case_types": [],
        "system": "federal",
        "examples": [],
        "court_url": "http://www.ilsd.uscourts.gov/",
        "type": "appellate",
        "id": "ilsd",
        "location": "Illinois"
    },
    {
        "regex": [
            "${ed} Illinois",
            "${usdc} ${ed} Illinons"
        ],
        "dates": [
            {
                "start": "1905-03-03",
                "end": "1978-10-02"
            }
        ],
        "name": "District Court, E.D. Illinois",
        "level": "",
        "case_types": [],
        "system": "federal",
        "examples": [
            "United States District Court Eastern District Of Illinons"
        ],
        "court_url": "https://en.wikipedia.org/wiki/United_States_District_Court_for_the_Eastern_District_of_Illinois",
        "type": "appellate",
        "id": "illinoised",
        "location": "Illinois"
    },
    {
        "regex": [
            "${cd} Ill(inois)?"
        ],
        "dates": [
            {
                "start": "1979-03-31",
                "end": null
            }
        ],
        "name": "District Court, C.D. Illinois",
        "level": "",
        "case_types": [],
        "system": "federal",
        "examples": [],
        "court_url": "http://www.ilcd.uscourts.gov/",
        "type": "appellate",
        "id": "ilcd",
        "location": "Illinois"
    },
    {
        "regex": [
            "^${d} ?(D)? ?Illinois"
        ],
        "dates": [
            {
                "start": "1819-03-03",
                "end": "1855-02-13"
            }
        ],
        "name": "District Court, D. Illinois",
        "level": "",
        "case_types": [],
        "system": "federal",
        "examples": [],
        "court_url": "http://www.uscourts.gov/",
        "type": "appellate",
        "id": "illinoisd",
        "location": "Illinois"
    },
    {
        "regex": [
            "${nd} Ill(inois)?",
            "${usdc} ${nd} Ill(inois)?"
        ],
        "dates": [
            {
                "start": null,
                "end": null
            }
        ],
        "name": "District Court, N.D. Illinois",
        "level": "gjc",
        "case_types": [],
        "system": "federal",
        "examples": [
            "United States District Court Nothern District Of Illinois Eastern Division"
        ],
        "court_url": "http://www.ilnd.uscourts.gov/",
        "type": "trial",
        "id": "ilnd",
        "location": "Illinois"
    },
    {
        "regex": [
            "(^|\\s)S\\.? ?D(\\.|(istrict))? ?(of )?Ill(inois)?"
        ],
        "dates": [
            {
                "start": null,
                "end": null
            }
        ],
        "name": "United States Bankruptcy Court, S.D. Illinois",
        "level": "",
        "case_types": [],
        "system": "federal",
        "examples": [],
        "court_url": "http://www.ilsb.uscourts.gov/",
        "type": "bankruptcy",
        "id": "ilsb",
        "location": "Illinois"
    },
    {
        "regex": [
            "(^|\\s)C\\.? ?D(\\.|(istrict))? ?(of )?Ill(inois)?"
        ],
        "dates": [
            {
                "start": "1984-04-01",
                "end": null
            }
        ],
        "name": "United States Bankruptcy Court, C.D. Illinois",
        "level": "",
        "case_types": [],
        "system": "federal",
        "examples": [],
        "court_url": "http://www.ilcb.uscourts.gov/",
        "type": "bankruptcy",
        "id": "ilcb",
        "location": "Illinois"
    },
    {
        "regex": [
            "(^|\\s)N\\.? ?D(\\.|(istrict))? ?(of )?Ill(inois)?"
        ],
        "dates": [
            {
                "start": "1984-04-01",
                "end": null
            }
        ],
        "name": "United States Bankruptcy Court, N.D. Illinois",
        "level": "",
        "case_types": [],
        "system": "federal",
        "examples": [],
        "court_url": "http://www.ilnb.uscourts.gov/",
        "type": "bankruptcy",
        "id": "ilnb",
        "location": "Illinois"
    },
    {
        "regex": [
            "Tax Court of Indiana",
            "Indiana Tax Court"
        ],
        "dates": [
            {
                "start": "1986-07-01",
                "end": null
            }
        ],
        "name": "Indiana Tax Court",
        "level": "",
        "case_types": [],
        "system": "state",
        "examples": [],
        "court_url": "http://www.in.gov/judiciary/tax/",
        "type": "appellate",
        "id": "indtc",
        "location": "Indiana"
    },
    {
        "regex": [
            "Court of Appeals? ((of)|(in)) Indiana",
            "Appe((llate)|(als)) Court of Indiana",
            "Indiana Court of Appeals",
            "State Of Indiana Appellate Court"
        ],
        "dates": [
            {
                "start": "1891-01-01",
                "end": null
            }
        ],
        "name": "Indiana Court of Appeals",
        "level": "",
        "case_types": [],
        "system": "state",
        "examples": [],
        "court_url": "http://www.in.gov/judiciary/appeals/",
        "type": "appellate",
        "id": "indctapp",
        "location": "Indiana"
    },
    {
        "regex": [
            "Supreme Court of Indiana",
            "State Of Indiana Supreme Court"
        ],
        "dates": [
            {
                "start": "1816-01-01",
                "end": null
            }
        ],
        "name": "Indiana Supreme Court",
        "level": "",
        "case_types": [],
        "system": "state",
        "examples": [],
        "court_url": "http://www.in.gov/judiciary/supreme/",
        "type": "appellate",
        "id": "ind",
        "location": "Indiana"
    },
    {
        "regex": [
            "${d} ${in}",
            "${d} D ${in}"
        ],
        "dates": [
            {
                "start": "1817-03-03",
                "end": "1928-04-21"
            }
        ],
        "name": "District Court, D. Indiana",
        "level": "",
        "case_types": [],
        "system": "federal",
        "examples": [
            "District Court D Indiana"
        ],
        "court_url": "http://www.insd.uscourts.gov/",
        "type": "appellate",
        "id": "indianad",
        "location": "Indiana"
    },
    {
        "regex": [
            "${usdc} ${nd} ${in}",
            "${nd} ${in}"
        ],
        "dates": [
            {
                "start": "1928-04-21",
                "end": null
            }
        ],
        "name": "District Court, N.D. Indiana",
        "level": "",
        "case_types": [],
        "system": "federal",
        "examples": [
            "United States District Court N D Indiana"
        ],
        "court_url": "http://www.innd.uscourts.gov/",
        "type": "appellate",
        "id": "innd",
        "location": "Indiana"
    },
    {
        "regex": [
            "${usdc} ${sd} ${in}",
            "${sd} ${in}"
        ],
        "dates": [
            {
                "start": "1928-04-21",
                "end": null
            }
        ],
        "name": "District Court, S.D. Indiana",
        "level": "",
        "case_types": [],
        "system": "federal",
        "examples": [],
        "court_url": "http://www.insd.uscourts.gov/",
        "type": "trial",
        "id": "insd",
        "location": "Indiana"
    },
    {
        "regex": [
            "(^|\\s)N\\.? ?D(\\.|(istrict))? ?(of )?${in}"
        ],
        "dates": [
            {
                "start": "1984-04-01",
                "end": null
            }
        ],
        "name": "United States Bankruptcy Court, N.D. Indiana",
        "level": "",
        "case_types": [],
        "system": "federal",
        "examples": [],
        "court_url": "http://www.innb.uscourts.gov/",
        "type": "bankruptcy",
        "id": "innb",
        "location": "Indiana"
    },
    {
        "regex": [
            "(^|\\s)S\\.D\\. (of )?${in}"
        ],
        "dates": [
            {
                "start": "1984-04-01",
                "end": null
            }
        ],
        "name": "United States Bankruptcy Court, S.D. Indiana",
        "level": "",
        "case_types": [],
        "system": "federal",
        "examples": [],
        "court_url": "http://www.insb.uscourts.gov/",
        "type": "bankruptcy",
        "id": "insb",
        "location": "Indiana"
    },
    {
        "regex": [
            "^${d} ?(D)? ?Iowa"
        ],
        "dates": [
            {
                "start": "1845-03-03",
                "notes": "Divided in two",
                "end": "1882-07-20"
            }
        ],
        "name": "United States District Court for the District of Iowa",
        "level": "gjc",
        "case_types": [
            "all"
        ],
        "federal_circuit": 8,
        "jurisdiction": "",
        "appeal_to": "ca8",
        "system": "federal",
        "examples": [
            "District Court D Iowa "
        ],
        "type": "trial",
        "id": "iad",
        "location": "Iowa"
    },
    {
        "regex": [
            "Supreme Court of Iowa",
            "Iowa Supreme Court"
        ],
        "dates": [
            {
                "start": "1841-01-01",
                "end": null
            }
        ],
        "name": "Supreme Court of Iowa",
        "level": "",
        "case_types": [],
        "system": "state",
        "examples": [],
        "court_url": "http://www.iowacourts.gov/supreme_court/",
        "type": "appellate",
        "id": "iowa",
        "location": "Iowa"
    },
    {
        "regex": [
            "Courts? of Appeals? (of )?Iowa",
            "Iowa Court of Appeals"
        ],
        "dates": [
            {
                "start": "1976-07-01",
                "end": null
            }
        ],
        "name": "Court of Appeals of Iowa",
        "level": "",
        "case_types": [],
        "system": "state",
        "examples": [],
        "court_url": "http://www.iowacourts.gov/court_of_appeals/",
        "type": "appellate",
        "id": "iowactapp",
        "location": "Iowa"
    },
    {
        "regex": [
            "${usdc} ${sd} Iowa"
        ],
        "dates": [
            {
                "start": "1882-07-20",
                "end": null
            }
        ],
        "name": "District Court, S.D. Iowa",
        "level": "",
        "case_types": [],
        "system": "federal",
        "examples": [
            "District Court S D Iowa"
        ],
        "court_url": "http://www.iasd.uscourts.gov/",
        "type": "appellate",
        "id": "iasd",
        "location": "Iowa"
    },
    {
        "regex": [
            "${usdc} ${nd} Iowa",
            "${nd} Iowa",
            "United States District Court Iowa Black Hawk County"
        ],
        "dates": [
            {
                "start": "1882-07-20",
                "end": null
            }
        ],
        "name": "District Court, N.D. Iowa",
        "level": "",
        "case_types": [],
        "system": "federal",
        "examples": [
            "United States District Court N D Iowa Cedar Rapids Division",
            "United States District Court Iowa Black Hawk County",
            "United States District Court For The District Of Iowa Eastern Division Dubuque"
        ],
        "court_url": "http://www.iand.uscourts.gov/",
        "type": "appellate",
        "id": "iand",
        "location": "Iowa"
    },
    {
        "regex": [
            "^${d} ?(D)? ?Iowa"
        ],
        "dates": [
            {
                "start": "1845-03-03",
                "end": "1882-07-20"
            }
        ],
        "name": "District Court, D. Iowa",
        "level": "",
        "case_types": [],
        "system": "federal",
        "examples": [],
        "type": "trial",
        "id": "iad",
        "location": "Iowa"
    },
    {
        "regex": [
            "(^|\\s)S\\. ?D(\\.|(istrict))? (of )?Iowa"
        ],
        "dates": [
            {
                "start": "1984-04-01",
                "end": null
            }
        ],
        "name": "United States Bankruptcy Court, S.D. Iowa",
        "level": "ljc",
        "case_types": [],
        "system": "federal",
        "examples": [],
        "court_url": "http://www.iasb.uscourts.gov/",
        "type": "bankruptcy",
        "id": "iasb",
        "location": "Iowa"
    },
    {
        "regex": [
            "(^|\\s)N\\. ?D(\\.|(istrict))? Iowa"
        ],
        "dates": [
            {
                "start": "1984-04-01",
                "end": null
            }
        ],
        "name": "United States Bankruptcy Court, N.D. Iowa",
        "level": "",
        "case_types": [],
        "system": "federal",
        "examples": [],
        "court_url": "http://www.ianb.uscourts.gov/",
        "type": "bankruptcy",
        "id": "ianb",
        "location": "Iowa"
    },
    {
        "regex": [
            "{coa} Kansas",
            "Court Of Appeals Of Kansas"
        ],
        "dates": [
            {
                "start": "1977-01-10",
                "end": null
            }
        ],
        "name": "Court of Appeals of Kansas",
        "level": "",
        "case_types": [],
        "system": "state",
        "examples": [],
        "court_url": "http://www.kscourts.org/kansas-courts/court-of-appeals/",
        "type": "appellate",
        "id": "kanctapp",
        "location": "Kansas"
    },
    {
        "regex": [
            "Supreme Court ?of Kansas"
        ],
        "dates": [
            {
                "start": "1854-01-01",
                "end": null
            }
        ],
        "name": "Supreme Court of Kansas",
        "level": "colr",
        "case_types": [],
        "system": "state",
        "examples": [],
        "court_url": "http://www.kscourts.org/kansas-courts/supreme-court/",
        "type": "appellate",
        "id": "kan",
        "location": "Kansas"
    },
    {
        "regex": [
            "${usdc} Wichita",
            "${usdc} Topeka",
            "${d} D ${ks}",
            "${usdc} D ${ks}",
            "${usdc} (${d})? ?${ks}",
            "United States District Court District Of Kansas"
        ],
        "dates": [
            {
                "start": "1861-01-29",
                "end": null
            }
        ],
        "name": "District Court, D. Kansas",
        "level": "",
        "case_types": [],
        "system": "federal",
        "examples": [
            "United States District Court Wichita",
            "United States District Court Topeka"
        ],
        "court_url": "http://www.ksd.uscourts.gov/",
        "type": "appellate",
        "id": "ksd",
        "location": "Kansas"
    },
    {
        "regex": [
            "Attorney General of Kansas"
        ],
        "dates": [
            {
                "start": null,
                "end": null
            }
        ],
        "name": "Kansas Attorney General Reports",
        "level": "",
        "case_types": [],
        "system": "state",
        "examples": [],
        "court_url": "http://ag.ks.gov/about-the-office/contact-us",
        "type": "ag",
        "id": "kanag",
        "location": "Kansas"
    },
    {
        "regex": [
            "(^|\\s)(D|M)(\\.|(istrict)) (of )?Kan(sas)?"
        ],
        "dates": [
            {
                "start": "1984-04-01",
                "end": null
            }
        ],
        "name": "United States Bankruptcy Court, D. Kansas",
        "level": "",
        "case_types": [],
        "system": "federal",
        "examples": [],
        "court_url": "http://www.ksb.uscourts.gov/",
        "type": "bankruptcy",
        "id": "ksb",
        "location": "Kansas"
    },
    {
        "regex": [
            "^${d} ?(D)? ?${ky}"
        ],
        "dates": [
            {
                "start": "1789-09-24",
                "notes": "Abolished",
                "end": "1801-02-13"
            },
            {
                "start": "1802-03-08",
                "notes": "Re-established and then subdivided in two",
                "end": "1901-02-12"
            }
        ],
        "name": "United States District Court for the District of Kentucky",
        "level": "gjc",
        "case_types": [
            "all"
        ],
        "federal_circuit": 6,
        "jurisdiction": "",
        "appeal_to": "ca6",
        "system": "federal",
        "examples": [
            "District Court D Kentucky"
        ],
        "type": "trial",
        "id": "kyd",
        "location": "Kentucky"
    },
    {
        "regex": [
            "Court of Appeals?,? of ${ky}",
            "(State of )${ky},? Court of Appeals",
            "Court Appeals Of Kentucky"
        ],
        "dates": [
            {
                "start": "1976-01-01",
                "end": null
            }
        ],
        "name": "Court of Appeals of Kentucky",
        "level": "",
        "case_types": [],
        "system": "state",
        "examples": [],
        "court_url": "http://courts.ky.gov/courts/coa/Pages/coa.aspx",
        "type": "appellate",
        "id": "kyctapp",
        "location": "Kentucky"
    },
    {
        "regex": [
            "Supreme Court of ${ky}"
        ],
        "dates": [
            {
                "start": "1976-01-01",
                "end": null
            }
        ],
        "name": "Kentucky Supreme Court",
        "level": "",
        "case_types": [],
        "system": "state",
        "examples": [],
        "court_url": "http://courts.ky.gov/courts/supreme/\u200e",
        "type": "appellate",
        "id": "ky",
        "location": "Kentucky"
    },
    {
        "regex": [
            "${wd} ${ky}",
            "${usdc} ${wd} ${ky}"
        ],
        "dates": [
            {
                "start": "1901-02-12",
                "end": null
            }
        ],
        "name": "District Court, W.D. Kentucky",
        "level": "",
        "case_types": [],
        "system": "federal",
        "examples": [
            "United States District Court W D Kentucky Louisville Division"
        ],
        "court_url": "http://www.kywd.uscourts.gov/",
        "type": "appellate",
        "id": "kywd",
        "location": "Kentucky"
    },
    {
        "regex": [
            "${ed} ${ky}"
        ],
        "dates": [
            {
                "start": "1901-02-12",
                "end": null
            }
        ],
        "name": "District Court, E.D. Kentucky",
        "level": "",
        "case_types": [],
        "system": "federal",
        "examples": [],
        "court_url": "http://www.kyed.uscourts.gov/",
        "type": "trial",
        "id": "kyed",
        "location": "Kentucky"
    },
    {
        "regex": [
            "${d} ?(D)? ?${ky}"
        ],
        "dates": [
            {
                "start": "1789-09-24",
                "end": "1801-02-13"
            },
            {
                "start": "1802-03-08",
                "end": "1901-02-12"
            }
        ],
        "name": "District Court, D. Kentucky",
        "level": "gjc",
        "case_types": [],
        "system": "federal",
        "examples": [],
        "type": "trial",
        "id": "kyd",
        "location": "Kentucky"
    },
    {
        "regex": [
            "(^|\\s)W\\.? ?D(\\.|(istrict))? (of )?${ky}"
        ],
        "dates": [
            {
                "start": "1984-04-01",
                "end": null
            }
        ],
        "name": "United States Bankruptcy Court, W.D. Kentucky",
        "level": "",
        "case_types": [],
        "system": "federal",
        "examples": [],
        "court_url": "http://www.kywb.uscourts.gov/",
        "type": "bankruptcy",
        "id": "kywb",
        "location": "Kentucky"
    },
    {
        "regex": [
            "(^|\\s)E\\.? ?D(\\.|(istrict))? (of )?${ky}"
        ],
        "dates": [
            {
                "start": "1984-04-01",
                "end": null
            }
        ],
        "name": "United States Bankruptcy Court, E.D. Kentucky",
        "level": "",
        "case_types": [],
        "system": "federal",
        "examples": [],
        "court_url": "http://www.kyeb.uscourts.gov/",
        "type": "bankruptcy",
        "id": "kyeb",
        "location": "Kentucky"
    },
    {
        "regex": [
            "^${d} ?(D)? ?Louisiana",
            "District Court Territory Of Orleans",
            "${usdc} D Louisiana",
            "${usdc} Louisiana",
            "${usdc} Louisiana"
        ],
        "dates": [
            {
                "start": "1804-03-26",
                "notes": "Territory to District ",
                "end": "1812-04-07"
            },
            {
                "start": "1812-04-08",
                "notes": "Subdivided into two divisions",
                "end": "1823-03-03"
            }
        ],
        "name": "United States District Court for the District of Louisiana",
        "level": "gjc",
        "case_types": [
            "all"
        ],
        "federal_circuit": 5,
        "jurisdiction": "",
        "appeal_to": "ca5",
        "system": "federal",
        "examples": [
            "District Court D Louisiana",
            "District Court Territory Of Orleans"
        ],
        "type": "trial",
        "id": "lad",
        "location": "Louisiana"
    },
    {
        "regex": [
            "Supreme Court of Louisiana",
            "State of Louisiana Supreme Court",
            "Louisiana Supreme Court",
            "Supreme Court Of The State Of Louisiana",
            "Supreme Courtof Louisiana",
            "Supreme Of Court Of Louisiana"
        ],
        "dates": [
            {
                "start": "1813-01-01",
                "end": null
            }
        ],
        "name": "Supreme Court of Louisiana",
        "level": "",
        "case_types": [],
        "system": "state",
        "examples": [],
        "court_url": "http://www.lasc.org/",
        "type": "appellate",
        "id": "la",
        "location": "Louisiana"
    },
    {
        "regex": [
            "Court of Appeals? of Louisiana",
            "Louisiana Circuit Courts of Appeal",
            "(State of) ?Louisiana ${coa} {bw} Circuit",
            "Louisia?na Court of Appeal",
            "State Of Louisiana Parish Of Orleans Court Of Appeal",
            "Court Of Appeal Louisiana"
        ],
        "dates": [
            {
                "start": "1879-01-01",
                "end": null
            }
        ],
        "name": "Louisiana Court of Appeal",
        "level": "",
        "case_types": [],
        "system": "state",
        "examples": [
            "State Of Louisiana Court Of Appeal Fourth Circuit October 15 1962 Rehearing Denied"
        ],
        "court_url": "http://louisiana.gov/Government/Judicial_Branch/#courtsofappeal",
        "type": "appellate",
        "id": "lactapp",
        "location": "Louisiana"
    },
  {
        "regex": [
            "Superior Court Of The State Of Louisiana"
        ],
        "dates": [
            {
                "start": null,
                "end": null
            }
        ],
        "name": "Superior Court Of The State Of Louisiana",
        "level": "gjc",
        "case_types": [],
        "system": "state",
        "examples": [
            "Superior Court Of The State Of Louisiana First District"
        ],
        "type": "trial",
        "id": null,
        "location": "Louisiana"
    },
    {
        "regex": [
            "${md} Louisiana",
            "${usdc} ${md} ${la}"
        ],
        "dates": [
            {
                "start": "1971-12-18",
                "end": null
            }
        ],
        "name": "District Court, M.D. Louisiana",
        "level": "",
        "case_types": [],
        "system": "federal",
        "examples": [],
        "court_url": "http://www.lamd.uscourts.gov/",
        "type": "trial",
        "id": "lamd",
        "location": "Louisiana"
    },
    {
        "regex": [
            "${usa} ${ed} ${la}",
            "${ed} ${la}",
            "${usdc} ${ed} ${la}",
            "${usdc} Estern District Of Louisiana"
        ],
        "dates": [
            {
                "start": "1881-03-03",
                "end": null
            }
        ],
        "name": "District Court, E.D. Louisiana.",
        "level": "",
        "case_types": [],
        "system": "federal",
        "examples": [
            "United States District Court Eastern District Of Lousiana"
        ],
        "court_url": "http://www.laed.uscourts.gov/",
        "type": "trial",
        "id": "laed",
        "location": "Louisiana"
    },
    {
        "regex": [
            "${wd} Louisiana",
            "${usdc} Western Division Of Louisiana",
            "${usdc} ${wd} ${la}"
        ],
        "dates": [
            {
                "start": null,
                "end": null
            }
        ],
        "name": "District Court, W.D. Louisiana",
        "level": "gjc",
        "case_types": [],
        "system": "federal",
        "examples": [
            "United States District Court Western Division Of Louisiana Lafayette Opelousas Division"
        ],
        "court_url": "http://www.lawd.uscourts.gov/",
        "type": "trial",
        "id": "lawd",
        "location": "Louisiana"
    },
    {
        "regex": [
            "Attorney General of Louisiana"
        ],
        "dates": [
            {
                "start": null,
                "end": null
            }
        ],
        "name": "Louisiana Attorney General Reports",
        "level": "",
        "case_types": [],
        "system": "state",
        "examples": [],
        "court_url": "https://www.ag.state.la.us/",
        "type": "ag",
        "id": "laag",
        "location": "Louisiana"
    },
    {
        "regex": [
            "(^|\\s)M\\.? ?D(\\.|(istrict))? (of )?Loui?siana"
        ],
        "dates": [
            {
                "start": "1984-04-01",
                "end": null
            }
        ],
        "name": "United States Bankruptcy Court, M.D. Louisiana",
        "level": "",
        "case_types": [],
        "system": "federal",
        "examples": [],
        "court_url": "http://www.lamb.uscourts.gov/",
        "type": "bankruptcy",
        "id": "lamb",
        "location": "Louisiana"
    },
    {
        "regex": [
            "(^|\\s)E\\.? ?D(\\.|(istrict))? (of )?Loui?siana",
            "Eastern District, Louisiana"
        ],
        "dates": [
            {
                "start": "1984-04-01",
                "end": null
            }
        ],
        "name": "United States Bankruptcy Court, E.D. Louisiana",
        "level": "",
        "case_types": [],
        "system": "federal",
        "examples": [],
        "court_url": "http://www.laeb.uscourts.gov/",
        "type": "bankruptcy",
        "id": "laeb",
        "location": "Louisiana"
    },
    {
        "regex": [
            "(^|\\s)W\\.? ?D(\\.|(istrict))? (of )?Loui?siana"
        ],
        "dates": [
            {
                "start": "1984-04-01",
                "end": null
            }
        ],
        "name": "United States Bankruptcy Court, W.D. Louisiana",
        "level": "",
        "case_types": [],
        "system": "federal",
        "examples": [],
        "court_url": "http://www.lawb.uscourts.gov/",
        "type": "bankruptcy",
        "id": "lawb",
        "location": "Louisiana"
    },
    {
        "regex": [
            "${sjc} Maine",
            "Maine ${sjc}"
        ],
        "dates": [
            {
                "start": "1830-01-01",
                "end": null
            }
        ],
        "name": "Supreme Judicial Court of Maine",
        "level": "",
        "case_types": [],
        "system": "state",
        "examples": [],
        "court_url": "http://www.courts.state.me.us/maine_courts/supreme/",
        "type": "appellate",
        "id": "me",
        "location": "Maine"
    },
    {
        "regex": [
            "${super} Maine",
            "Maine ${super}"
        ],
        "dates": [
            {
                "start": null,
                "end": null
            }
        ],
        "name": "Superior Court Of Maine",
        "level": "",
        "case_types": [],
        "system": "state",
        "examples": [
            "Superior Court Of Maine Knox County"
        ],
        "type": "trial",
        "id": null,
        "location": "Maine"
    },
    {
        "regex": [
            "^${d} ?(D)? ?Maine",
            "${usdc} ${d} Maine",
            "${usdc} Maine",
            "${usdc} ${d} Maine",
            "United States District Court Northern District Of Maine"
        ],
        "dates": [
            {
                "start": "1820-03-30",
                "end": null
            }
        ],
        "name": "District Court, D. Maine",
        "level": "",
        "case_types": [],
        "system": "federal",
        "examples": [],
        "court_url": "http://www.med.uscourts.gov/",
        "type": "appellate",
        "id": "med",
        "location": "Maine"
    },
    {
        "regex": [
            "(^|\\s)D\\. Maine"
        ],
        "dates": [
            {
                "start": "1984-04-01",
                "end": null
            }
        ],
        "name": "United States Bankruptcy Court, D. Maine",
        "level": "",
        "case_types": [],
        "system": "federal",
        "examples": [],
        "court_url": "http://www.meb.uscourts.gov/",
        "type": "bankruptcy",
        "id": "meb",
        "location": "Maine"
    },
    {
        "regex": [
            "Court of Special Appeals? of Maryland",
            "(STATE OF )?MARYLAND,? COURT OF SPECIAL APPEALS"
        ],
        "dates": [
            {
                "start": "1967-01-01",
                "end": null
            }
        ],
        "name": "Court of Special Appeals of Maryland",
        "level": "",
        "case_types": [],
        "system": "state",
        "examples": [],
        "court_url": "http://www.courts.state.md.us/cosappeals/",
        "type": "appellate",
        "id": "mdctspecapp",
        "location": "Maryland"
    },
    {
        "regex": [
            "${coa} Maryland",
            "${sup} Maryland",
            "(State of )?Maryland ${coa}"
        ],
        "dates": [
            {
                "start": "1841-01-01",
                "end": null
            }
        ],
        "name": "Court of Appeals of Maryland",
        "level": "",
        "case_types": [],
        "system": "state",
        "examples": [],
        "court_url": "http://www.courts.state.md.us/coappeals/",
        "type": "appellate",
        "id": "md",
        "location": "Maryland"
    },
    {
        "regex": [
            "${d} ?(D)? ?Maryland",
            "${usdc} ${d} Maryland",
            "United States District District Of Maryland",
            "Untied States District Court District Of Maryland",
            "${usdc} ${d} Md"
        ],
        "dates": [
            {
                "start": "1789-09-24",
                "end": null
            }
        ],
        "name": "District Court, D. Maryland",
        "level": "",
        "case_types": [],
        "system": "federal",
        "examples": [
            "Untied States District Court District Of Maryland"
        ],
        "court_url": "https://www.mdd.uscourts.gov/",
        "type": "appellate",
        "id": "mdd",
        "location": "Maryland"
    },
    {
        "regex": [
            "Attorney General of Maryland"
        ],
        "dates": [
            {
                "start": null,
                "end": null
            }
        ],
        "name": "Maryland Attorney General Reports",
        "level": "",
        "case_types": [],
        "system": "state",
        "examples": [],
        "court_url": "https://www.oag.state.md.us/",
        "type": "ag",
        "id": "mdag",
        "location": "Maryland"
    },
    {
        "regex": [
            "Circuit Court Of Maryland ${md_circuits}",
            "Circuit Court Of Maryland Pfunce George",
            "Circuit Court Of ${md_circuits}.* Maryland",
            "Court For ${md_circuits} County Maryland",
            "Circuit Court Of Maryland Pfunce George"
        ],
        "dates": [
            {
                "start": null,
                "end": null
            }
        ],
        "name": "Circuit Court Of Maryland",
        "level": "gjc",
        "case_types": [],
        "system": "state",
        "examples": [
            "Circuit Court Of Maryland Pfunce George",
            "Court For Prince George's County Maryland"
        ],
        "type": "trial",
        "id": "mdcrctct",
        "location": "Maryland"
    },
    {
        "regex": [
            "District Court Of The United States District Of Maryland In Bankruptcy"
        ],
        "dates": [
            {
                "start": "1984-04-01",
                "end": null
            }
        ],
        "name": "United States Bankruptcy Court, D. Maryland",
        "level": "",
        "case_types": [],
        "system": "federal",
        "examples": [],
        "court_url": "http://www.mdb.uscourts.gov/",
        "type": "bankruptcy",
        "id": "mdb",
        "location": "Maryland"
    },
    {
        "regex": [
            "Massachusetts {super}",
            "State Of Massachusetts Superior Court",
            "Superior Court Of Massachusetts"
        ],
        "dates": [
            {
                "start": "1693-01-03",
                "end": null
            }
        ],
        "name": "Massachusetts Superior Court",
        "level": "",
        "case_types": [],
        "system": "state",
        "examples": [
            "Superior Court Of Massachusetts At Norfolkat Middlesex",
            "Superior Court Of Massachusetts At Worcester",
            "Superior Court Of Massachusetts Worcester"
        ],
        "court_url": "http://www.mass.gov/courts/court-info/trial-court/sc/",
        "type": "appellate",
        "id": "masssuperct",
        "location": "Massachusetts"
    },
    {
        "regex": [
            "Appeals? Court of Massachusetts",
            "Massachusetts Appeals Court",
            "Massachusetts State Appeals Court",
            "Commonwealth Of Massachusetts Court Of Appeals",
            "Appeals Of Court Of Massachusetts",
            "Appeals Court Of Massachusett",
            "Court Of Appeals Of Massachusetts"
        ],
        "dates": [
            {
                "start": "1972-10-06",
                "end": null
            }
        ],
        "name": "Massachusetts Appeals Court",
        "level": "",
        "case_types": [],
        "system": "state",
        "examples": [
            "Massachusetts State Appeals Court",
            "Commonwealth Of Massachusetts Court Of Appeals Plymouth",
            "Appeals Of Court Of Massachusetts"
        ],
        "court_url": "http://www.mass.gov/courts/appealscourt/",
        "type": "appellate",
        "id": "massappct",
        "location": "Massachusetts"
    },
    {
        "regex": [
            "Commonwealth of Massachusetts Department of Industrial Accidents"
        ],
        "dates": [
            {
                "start": null,
                "end": null
            }
        ],
        "name": "Massachusetts Department of Industrial Accidents",
        "level": "",
        "case_types": [],
        "system": "state",
        "examples": [],
        "court_url": "http://www.mass.gov/lwd/workers-compensation/",
        "type": "appellate",
        "id": "maworkcompcom",
        "location": "Massachusetts"
    },
      {
        "regex": [
            "Massachusetts Land Court"
        ],
        "dates": [
            {
                "start": null,
                "end": null
            }
        ],
        "name": "Massachusetts Land Court",
        "level": "ljc",
        "case_types": [],
        "system": "state",
        "examples": [
          "Massachusetts Land Court"
        ],
        "type": "trial",
        "id": "massland",
        "location": "Massachusetts"
    },
    {
        "regex": [
            "Massachusetts Appellate Division",
            "Massachusetts District Court Appellate Division"
        ],
        "dates": [
            {
                "start": null,
                "end": null
            }
        ],
        "name": "Massachusetts District Court, Appellate Division",
        "level": "",
        "case_types": [],
        "system": "state",
        "examples": [],
        "court_url": "http://www.mass.gov/courts/court-info/trial-court/dc/",
        "type": "appellate",
        "id": "massdistct",
        "location": "Massachusetts"
    },
    {
        "regex": [
            "${sjc} Massachusetts?",
            "Massachusetts ${sjc}",
            "Supreme Court Of Massachusetts",
            "State Of Massachusetts Supreme Court"
        ],
        "name_abbreviation": "Mass. Sup. Jud. Ct.",
        "dates": [
            {
                "start": "1692-01-01",
                "end": null
            }
        ],
        "name": "Massachusetts Supreme Judicial Court",
        "level": "",
        "case_types": [],
        "system": "state",
        "examples": [
            "Supreme Court Of Massachusetts"
        ],
        "court_url": "http://www.mass.gov/courts/sjc/",
        "type": "appellate",
        "id": "mass",
        "location": "Massachusetts"
    },
    {
        "regex": [
            "${d} ?(D)? ?Mass(achusetts)?",
            "${usdc} ${d} Mass(achusetts)?",
            "${usdc} Mass(achusetts)?",
            "District Court Of The United States District Of Massachusetts",
            "In The District Court Of The United States For The District Of Massachusetts"
        ],
        "dates": [
            {
                "start": null,
                "end": null
            }
        ],
        "name": "District Court, D. Massachusetts",
        "level": "",
        "case_types": [],
        "system": "federal",
        "examples": [
            "In The District Court Of The United States For The District Of Massachusetts"
        ],
        "court_url": "http://www.mad.uscourts.gov/",
        "type": "trial",
        "id": "mad",
        "location": "Massachusetts"
    },
    {
        "regex": [
            "D(\\.|(istrict))? ?(of )?Mass",
            ", Massachusetts"
        ],
        "dates": [
            {
                "start": "1984-04-01",
                "end": null
            }
        ],
        "name": "United States Bankruptcy Court, D. Massachusetts",
        "level": "",
        "case_types": [],
        "system": "federal",
        "examples": [],
        "court_url": "http://www.mab.uscourts.gov/",
        "type": "bankruptcy",
        "id": "mab",
        "location": "Massachusetts"
    },
    {
        "regex": [
            "Michigan Court of Appeals",
            "Court of Appeals?,? of Michigan"
        ],
        "dates": [
            {
                "start": "1964-01-01",
                "end": null
            }
        ],
        "name": "Michigan Court of Appeals",
        "level": "",
        "case_types": [],
        "system": "state",
        "examples": [],
        "court_url": "http://courts.mi.gov/courts/coa/pages/default.aspx",
        "type": "appellate",
        "id": "michctapp",
        "location": "Michigan"
    },
    {
        "regex": [
            "${sup} Michigan",
            "(State of )?Michigan,? Supreme Court"
        ],
        "dates": [
            {
                "start": "1837-01-01",
                "end": null
            }
        ],
        "name": "Michigan Supreme Court",
        "level": "",
        "case_types": [],
        "system": "state",
        "examples": [],
        "court_url": "http://courts.mi.gov/",
        "type": "appellate",
        "id": "mich",
        "location": "Michigan"
    },
    {
        "regex": [
            "${wd} ${mi}",
            "${usdc} ${wd} ${mi}"
        ],
        "dates": [
            {
                "start": "1863-02-24",
                "end": null
            }
        ],
        "name": "District Court, W.D. Michigan",
        "level": "",
        "case_types": [],
        "system": "federal",
        "examples": [],
        "court_url": "http://www.miwd.uscourts.gov/",
        "type": "appellate",
        "id": "miwd",
        "location": "Michigan"
    },
    {
        "regex": [
            "${ed} ${mi}",
            "${usdc} ${ed} ${mi}"
        ],
        "dates": [
            {
                "start": "1863-12-24",
                "end": null
            }
        ],
        "name": "District Court, E.D. Michigan",
        "level": "",
        "case_types": [],
        "system": "federal",
        "examples": [],
        "court_url": "http://www.mied.uscourts.gov/",
        "type": "appellate",
        "id": "mied",
        "location": "Michigan"
    },
    {
        "regex": [
            "^${d} ?(D)? ?${mi}",
            "${usdc} ${d} ${mi}"
        ],
        "dates": [
            {
                "start": "1836-07-01",
                "notes": "subdivided/extinct",
                "end": "1863-02-24"
            }
        ],
        "name": "District Court, D. Michigan",
        "level": "",
        "case_types": [],
        "system": "federal",
        "examples": [],
        "type": "appellate",
        "id": "michd",
        "location": "Michigan"
    },
    {
        "regex": [
            "${wd} ${mi}"
        ],
        "dates": [
            {
                "start": "1984-04-01",
                "end": null
            }
        ],
        "name": "United States Bankruptcy Court, W.D. Michigan",
        "level": "",
        "case_types": [],
        "system": "federal",
        "examples": [],
        "court_url": "http://www.miwb.uscourts.gov/",
        "type": "bankruptcy",
        "id": "miwb",
        "location": "Michigan"
    },
    {
        "regex": [
            "(^|\\s)E\\.? ?D(\\.|(istrict))? (of )?${mi}"
        ],
        "dates": [
            {
                "start": "1984-04-01",
                "end": null
            }
        ],
        "name": "United States Bankruptcy Court, E.D. Michigan",
        "level": "",
        "case_types": [],
        "system": "federal",
        "examples": [],
        "court_url": "http://www.mieb.uscourts.gov/",
        "type": "bankruptcy",
        "id": "mieb",
        "location": "Michigan"
    },
    {
        "regex": [
            "Minnesota Tax Court"
        ],
        "dates": [
            {
                "start": null,
                "end": null
            }
        ],
        "name": "Minnesota Tax Court",
        "level": "",
        "case_types": [],
        "system": "state",
        "examples": [],
        "type": null,
        "id": null,
        "location": "Minnesota"
    },
    {
        "regex": [
            "Minnesota District Court"
        ],
        "dates": [
            {
                "start": null,
                "end": null
            }
        ],
        "name": "Minnesota District Courts",
        "level": "",
        "case_types": [],
        "system": "state",
        "examples": [
            "Minnesota District Court County Of Lyon Fifth Judicial District",
            "Minnesota District Court County Of Renville Eighth Judicial District",
            "Minnesota District Court Second Judicial District",
            "Minnesota District Court County Of Anoka Tenth Judicial District"
        ],
        "type": null,
        "id": null,
        "location": "Minnesota"
    },
    {
        "regex": [
            "${coa} Minnesota",
            "Minnesota ${coa}"
        ],
        "dates": [
            {
                "start": "1983-11-01",
                "end": null
            }
        ],
        "name": "Court of Appeals of Minnesota",
        "level": "",
        "case_types": [],
        "system": "state",
        "examples": [],
        "court_url": "http://www.mncourts.gov/?page=551",
        "type": "appellate",
        "id": "minnctapp",
        "location": "Minnesota"
    },
    {
        "regex": [
            "Supreme Court of (the state of )?Minnesota",
            "Minnesota Supreme Court",
            "STATE OF MINNESOTA, SUPREME COURT"
        ],
        "dates": [
            {
                "start": "1858-05-24",
                "end": null
            }
        ],
        "name": "Supreme Court of Minnesota",
        "level": "",
        "case_types": [],
        "system": "state",
        "examples": [],
        "court_url": "http://www.mncourts.gov/?page=550",
        "type": "appellate",
        "id": "minn",
        "location": "Minnesota"
    },
    {
        "regex": [
            "${d} ?(D)? ?Minn(esota)?",
            "${usdc} ${d} Minnesota",
            "${usdc} ${d} ${mn}"
        ],
        "dates": [
            {
                "start": "1858-05-11",
                "end": null
            }
        ],
        "name": "District Court, D. Minnesota",
        "level": "",
        "case_types": [],
        "system": "federal",
        "examples": [
            "United States District Court D Minnesota Second Division"
        ],
        "court_url": "http://www.mnd.uscourts.gov/",
        "type": "appellate",
        "id": "mnd",
        "location": "Minnesota"
    },
    {
        "regex": [
            "^${d} ?(D)? ?Minnesota"
        ],
        "dates": [
            {
                "start": "1984-04-01",
                "end": null
            }
        ],
        "name": "United States Bankruptcy Court, D. Minnesota",
        "level": "",
        "case_types": [],
        "system": "federal",
        "examples": [],
        "court_url": "http://www.mnb.uscourts.gov/",
        "type": "bankruptcy",
        "id": "mnb",
        "location": "Minnesota"
    },
    {
        "regex": [
            "^${d} ?(D)? ?Mississippi"
        ],
        "dates": [
            {
                "start": "1818-04-03",
                "notes": "Divided in two",
                "end": "1838-06-18"
            }
        ],
        "name": "United States District Court for the District of Mississippi",
        "level": "gjc",
        "case_types": [],
        "federal_circuit": 5,
        "jurisdiction": "M.I.",
        "appeal_to": "ca5",
        "system": "federal",
        "examples": [
            "District Court D Mississippi"
        ],
        "type": "trial",
        "id": "msd",
        "location": "Mississippi"
    },
    {
        "regex": [
            "${coa} Mississippi"
        ],
        "dates": [
            {
                "start": "1995-01-01",
                "end": null
            }
        ],
        "name": "Court of Appeals of Mississippi",
        "level": "",
        "case_types": [],
        "system": "state",
        "examples": [],
        "court_url": "http://courts.ms.gov/appellate_courts/coa/coa.html",
        "type": "appellate",
        "id": "missctapp",
        "location": "Mississippi"
    },
    {
        "regex": [
            "(State of) ?${sup} Mississippi",
            "State of Mississippi ${coa}",
            "State of Mississippi ${sup}",
            "High Court of Errors and Appeals, Mississippi",
            "Superior Court of Mississippi",
            "Supreme Court Of Mississippi"
        ],
        "dates": [
            {
                "start": "1841-01-01",
                "end": null
            }
        ],
        "name": "Mississippi Supreme Court",
        "level": "",
        "case_types": [],
        "system": "state",
        "examples": [
            "State Of Mississippi Supreme Court"
        ],
        "court_url": "http://courts.ms.gov/appellate_courts/sc/sc.html",
        "type": "appellate",
        "id": "miss",
        "location": "Mississippi"
    },
    {
        "regex": [
            "${usdc} ${nd} Mississippi"
        ],
        "dates": [
            {
                "start": "1838-06-18",
                "end": null
            }
        ],
        "name": "District Court, N.D. Mississippi",
        "level": "",
        "case_types": [],
        "system": "federal",
        "examples": [
            "United States District Court N D Mississippi Greenville Division",
            "United States District Court Northern District Of Mississippi"
        ],
        "court_url": "http://www.msnd.uscourts.gov/",
        "type": "appellate",
        "id": "msnd",
        "location": "Mississippi"
    },
    {
        "regex": [
            "${dc} D Mississippi",
            "${dc} Mississippi"
        ],
        "dates": [
            {
                "start": "1818-04-03",
                "end": "1838-06-18"
            }
        ],
        "name": "District Court, D. Mississippi",
        "level": "",
        "case_types": [],
        "system": "federal",
        "examples": [],
        "type": "appellate",
        "id": "missd",
        "location": "Mississippi"
    },
    {
        "regex": [
            "${usdc} ${sd} Mississippi"
        ],
        "dates": [
            {
                "start": "1838-06-18",
                "end": null
            }
        ],
        "name": "District Court, S.D. Mississippi",
        "level": "",
        "case_types": [],
        "system": "federal",
        "examples": [],
        "court_url": "http://www.mssd.uscourts.gov/",
        "type": "trial",
        "id": "mssd",
        "location": "Mississippi"
    },
    {
        "regex": [
            "(^|\\s)N\\.? ?D(\\.|(istrict))? (of )?Mississippi"
        ],
        "dates": [
            {
                "start": "1984-04-01",
                "end": null
            }
        ],
        "name": "United States Bankruptcy Court, N.D. Mississippi",
        "level": "",
        "case_types": [],
        "system": "federal",
        "examples": [],
        "court_url": "http://www.msnb.uscourts.gov/",
        "type": "bankruptcy",
        "id": "msnb",
        "location": "Mississippi"
    },
    {
        "regex": [
            "(^|\\s)S\\.? ?D(\\.|(istrict))? (of )?Mississippi"
        ],
        "dates": [
            {
                "start": "1984-04-01",
                "end": null
            }
        ],
        "name": "United States Bankruptcy Court, S.D. Mississippi",
        "level": "",
        "case_types": [],
        "system": "federal",
        "examples": [],
        "court_url": "http://www.mssb.uscourts.gov/",
        "type": "bankruptcy",
        "id": "mssb",
        "location": "Mississippi"
    },
    {
        "regex": [
            "Missouri Court of Appeals",
            "St Louis Court of Appeals",
            "Kansas City (of)? ?Court of appeals",
            "Springfield Court of appeals",
            "St Louis Court Of Appeals Missouri",
            "State Of Missouri St Louis Court Of Appeals",
            "Court Of Appeals? Of Missouri",
            "Appellate Court Of Missouri Eastern District Second Division"
        ],
        "dates": [
            {
                "start": "1820-01-01",
                "end": null
            }
        ],
        "name": "Missouri Court of Appeals",
        "level": "iac",
        "case_types": [],
        "system": "state",
        "examples": [
            "State Of Missouri St Louis Court Of Appeals"
        ],
        "court_url": "http://www.courts.mo.gov/page.jsp?id=261",
        "type": "appellate",
        "id": "moctapp",
        "location": "Missouri"
    },
    {
        "regex": [
            "Supreme Court of Missouri",
            "State of Missouri Supreme Court",
            "Missouri Supreme Court"
        ],
        "dates": [
            {
                "start": "1821-01-01",
                "end": null
            }
        ],
        "name": "Supreme Court of Missouri",
        "level": "",
        "case_types": [],
        "system": "state",
        "examples": [],
        "court_url": "http://www.courts.mo.gov/page.jsp?id=27",
        "type": "appellate",
        "id": "mo",
        "location": "Missouri"
    },
    {
        "regex": [
            "${ed} ${mo}",
            "${usdc} ${d} ${mo} Eastern Division",
            "${usdc} ${ed} Eastern Division Of ${mo}",
            "${usdc} For The District Of Eastern Missouri Eastern Division"
        ],
        "dates": [
            {
                "start": "1857-03-03",
                "end": null
            }
        ],
        "name": "District Court, E.D. Missouri",
        "level": "",
        "case_types": [],
        "system": "federal",
        "examples": [
            "United States District Court D Missouri Eastern Division",
            "United States District Court Eastern District Eastern Division Of Missouri",
            "United States District Court For The District Of Eastern Missouri Eastern Division"
        ],
        "court_url": "http://www.moed.uscourts.gov/",
        "type": "appellate",
        "id": "moed",
        "location": "Missouri"
    },
    {
        "regex": [
            "${d} ?(D)? ?${mo}",
            "${usdc} ${d} ${mo}"
        ],
        "dates": [
            {
                "start": "1822-03-16",
                "end": "1857-03-03"
            }
        ],
        "name": "District Court, D. Missouri",
        "level": "",
        "case_types": [],
        "system": "federal",
        "examples": [],
        "type": "appellate",
        "id": "mod",
        "location": "Missouri"
    },
    {
        "regex": [
            "${wd} ${mo}",
            "Missouri W\\.D"
        ],
        "dates": [
            {
                "start": "1857-03-03",
                "end": null
            }
        ],
        "name": "District Court, W.D. Missouri",
        "level": "",
        "case_types": [],
        "system": "federal",
        "examples": [],
        "court_url": "http://www.mow.uscourts.gov/",
        "type": "appellate",
        "id": "mowd",
        "location": "Missouri"
    },
    {
        "regex": [
            "Attorney General of Missouri"
        ],
        "dates": [
            {
                "start": null,
                "end": null
            }
        ],
        "name": "Missouri Attorney General Reports",
        "level": "",
        "case_types": [],
        "system": "state",
        "examples": [],
        "court_url": "https://www.ago.mo.gov/",
        "type": "ag",
        "id": "moag",
        "location": "Missouri"
    },
    {
        "regex": [
            "(^|\\s)E\\.? ?D(\\.|(istrict))? ?(of )?${mo}"
        ],
        "dates": [
            {
                "start": "1984-04-01",
                "end": null
            }
        ],
        "name": "United States Bankruptcy Court, E.D. Missouri",
        "level": "",
        "case_types": [],
        "system": "federal",
        "examples": [],
        "court_url": "http://www.moeb.uscourts.gov/",
        "type": "bankruptcy",
        "id": "moeb",
        "location": "Missouri"
    },
    {
        "regex": [
            "(^|\\s)W\\.? ?D(\\.|(istrict))? ?(of )?${mo}"
        ],
        "dates": [
            {
                "start": "1984-04-01",
                "end": null
            }
        ],
        "name": "United States Bankruptcy Court, W.D. Missouri",
        "level": "",
        "case_types": [],
        "system": "federal",
        "examples": [],
        "court_url": "http://www.mow.uscourts.gov/bankruptcy/",
        "type": "bankruptcy",
        "id": "mowb",
        "location": "Missouri"
    },
    {
        "regex": [
            "Water Courts? Of The State Of Montana"
        ],
        "name_abbreviation": null,
        "dates": [
            {
                "start": null,
                "end": null
            }
        ],
        "name": "Water Court Of The State Of Montana",
        "level": "ljc",
        "case_types": [
            "Water Rights"
        ],
        "jurisdiction": "M.T.",
        "system": "state",
        "locations": 22,
        "examples": [
            "Water Court Of The State Of Montana"
        ],
        "type": "trial",
        "id": null,
        "location": "Montana"
    },
    {
        "regex": [
            "Supreme Court of Montana",
            "Montana Supreme Court",
            "Supreme Court Of The Territory Of Montana",
            "Supreme Court State Of Montana"
        ],
        "dates": [
            {
                "start": "1864-01-01",
                "end": null
            }
        ],
        "name": "Montana Supreme Court",
        "level": "",
        "case_types": [],
        "system": "state",
        "examples": [
            "Supreme Court Of The Territory Of Montana"
        ],
        "court_url": "http://courts.mt.gov/supreme/default.mcpx",
        "type": "appellate",
        "id": "mont",
        "location": "Montana"
    },
    {
        "regex": [
            "${bw} Judicial District Court Of Montana",
            "Judicial District Court Of Montana"
        ],
        "dates": [
            {
                "start": null,
                "end": null
            }
        ],
        "name": "Judicial District Court Of Montana",
        "level": "",
        "case_types": [],
        "system": "state",
        "examples": [
            "Sixteenth Judicial District Court Of Montana Treasure County"
        ],
        "type": "trial",
        "id": null,
        "location": "Montana"
    },
    {
        "regex": [
            "Tax Appeal Board of the State of Montana"
        ],
        "dates": [
            {
                "start": null,
                "end": null
            }
        ],
        "name": "Montana Tax Appeal Board",
        "level": "",
        "case_types": [],
        "system": "state",
        "examples": [],
        "court_url": "http://mtab.mt.gov/",
        "type": "appellate",
        "id": "monttc",
        "location": "Montana"
    },
    {
        "regex": [
            "^${d} ?(D)? ?Montana",
            "${usdc} ${d} Montana"
        ],
        "dates": [
            {
                "start": "1889-11-08",
                "end": null
            }
        ],
        "name": "District Court, D. Montana",
        "level": "",
        "case_types": [],
        "system": "federal",
        "examples": [],
        "court_url": "http://www.mtd.uscourts.gov/",
        "type": "trial",
        "id": "mtd",
        "location": "Montana"
    },
    {
        "regex": [
            "(^|\\s)D\\. Montana"
        ],
        "dates": [
            {
                "start": "1984-04-01",
                "end": null
            }
        ],
        "name": "United States Bankruptcy Court, D. Montana",
        "level": "",
        "case_types": [],
        "system": "federal",
        "examples": [],
        "court_url": "http://www.mtb.uscourts.gov/",
        "type": "bankruptcy",
        "id": "mtb",
        "location": "Montana"
    },
    {
        "regex": [
            "Court of Appeals? of Nebraska",
            "Nebraska Court of Appeals"
        ],
        "dates": [
            {
                "start": "1991-11-06",
                "end": null
            }
        ],
        "name": "Nebraska Court of Appeals",
        "level": "",
        "case_types": [],
        "system": "state",
        "examples": [],
        "court_url": "http://supremecourt.ne.gov/",
        "type": "appellate",
        "id": "nebctapp",
        "location": "Nebraska"
    },
    {
        "regex": [
            "${sup} Nebraska",
            "Nebraska ${sup}",
            "Supreme Court Of Nebraska",
            "State Of Nebraska Supreme Court"
        ],
        "dates": [
            {
                "start": "1854-01-01",
                "end": null
            }
        ],
        "name": "Nebraska Supreme Court",
        "level": "",
        "case_types": [],
        "system": "state",
        "examples": [],
        "court_url": "http://supremecourt.ne.gov/",
        "type": "appellate",
        "id": "neb",
        "location": "Nebraska"
    },
    {
        "regex": [
            "^${d} ?(D)? ?${nb}",
            "${usdc} ${d} ${nb}",
            "${usdc} ${nb}"
        ],
        "dates": [
            {
                "start": "1867-03-25",
                "end": null
            }
        ],
        "name": "United States District Court, Nebraska",
        "level": "gjc",
        "case_types": [],
        "type": "trial",
        "system": "federal",
        "examples": [],
        "court_url": "http://www.ned.uscourts.gov/",
        "federal_circuit": 8,
        "id": "ned",
        "location": "Nebraska"
    },
    {
        "regex": [
            "Attorney General of Nebraska"
        ],
        "dates": [
            {
                "start": null,
                "end": null
            }
        ],
        "name": "Nebraska Attorney General Reports",
        "level": "",
        "case_types": [],
        "system": "state",
        "examples": [],
        "court_url": "https://ago.nebraska.gov/",
        "type": "ag",
        "id": "nebag",
        "location": "Nebraska"
    },
    {
        "regex": [
            "(^|\\s)D(\\.|(istrict))? (of )?${nb}"
        ],
        "dates": [
            {
                "start": "1984-04-01",
                "end": null
            }
        ],
        "name": "United States Bankruptcy Court, D. Nebraska",
        "level": "",
        "case_types": [],
        "system": "federal",
        "examples": [],
        "court_url": "http://www.neb.uscourts.gov/",
        "type": "bankruptcy",
        "id": "nebraskab",
        "location": "Nebraska"
    },
    {
        "regex": [
            "Supreme,? Court of Nevada",
            "STATE OF NEVADA, SUPREME COURT",
            "State Of Nevada Supreme Court",
            "Nevada Supreme Court"
        ],
        "dates": [
            {
                "start": "1864-01-01",
                "end": null
            }
        ],
        "name": "Nevada Supreme Court",
        "level": "colr",
        "case_types": [],
        "system": "state",
        "examples": [],
        "court_url": "http://www.nevadajudiciary.us/index.php/supremecourt",
        "type": "appellate",
        "id": "nev",
        "location": "Nevada"
    },
    {
        "regex": [
            "Court of Appeals of Nevada"
        ],
        "dates": [
            {
                "start": "2014-11-04",
                "end": null
            }
        ],
        "name": "Court of Appeals of Nevada",
        "level": "iac",
        "case_types": [],
        "system": "state",
        "examples": [],
        "court_url": "",
        "type": "appellate",
        "id": "nev",
        "location": "Nevada"
    },
    {
        "regex": [
            "${d} ?(D)? ?Nevada"
        ],
        "dates": [
            {
                "start": "1865-02-27",
                "end": null
            }
        ],
        "name": "District Court, D. Nevada",
        "level": "",
        "case_types": [],
        "system": "federal",
        "examples": [],
        "court_url": "http://www.nvd.uscourts.gov/",
        "type": "appellate",
        "id": "nvd",
        "location": "Nevada"
    },
    {
        "regex": [
            "${d} Nevada"
        ],
        "dates": [
            {
                "start": "1984-04-01",
                "end": null
            }
        ],
        "name": "United States Bankruptcy Court, D. Nevada",
        "level": "",
        "case_types": [],
        "system": "federal",
        "examples": [],
        "court_url": "http://www.nvb.uscourts.gov/",
        "type": "bankruptcy",
        "id": "nvb",
        "location": "Nevada"
    },
    {
        "regex": [
            "Supreme Court of New Hampshire"
        ],
        "dates": [
            {
                "start": "1776-01-01",
                "end": null
            }
        ],
        "name": "Supreme Court of New Hampshire",
        "level": "",
        "case_types": [],
        "system": "state",
        "id": "nh",
        "examples": [],
        "court_url": "http://www.courts.state.nh.us/supreme/",
        "type": "appellate",
        "cites": [
            "nh"
        ],
        "location": "New Hampshire"
    },
    {
        "regex": [
            "New Hampshire"
        ],
        "dates": [
            {
                "start": "1789-09-24",
                "end": null
            }
        ],
        "name": "District Court, D. New Hampshire",
        "level": "",
        "case_types": [],
        "system": "federal",
        "examples": [],
        "court_url": "http://www.nhd.uscourts.gov/",
        "type": "trial",
        "id": "nhd",
        "location": "New Hampshire"
    },
    {
        "regex": [
            "New Hampshire",
            "D\\.N\\.H"
        ],
        "dates": [
            {
                "start": "1984-04-01",
                "end": null
            }
        ],
        "name": "United States Bankruptcy Court, D. New Hampshire",
        "level": "",
        "case_types": [],
        "system": "federal",
        "examples": [],
        "court_url": "http://www.nhb.uscourts.gov/",
        "type": "bankruptcy",
        "id": "nhb",
        "location": "New Hampshire"
    },
    {
        "regex": [
            "Superior Court of New Jersey",
            "Superior Court Of New Jersey Chancery Division",
            "Prerogative Court",
            "State Of New Jersey Superior Court Chancery Division",
            "County Court.* New Jersey",
            "State Of New Jersey Superior Court",
            "Court Of Chancery Of New Jersey",
            "New Jersey Superior Court"
        ],
        "dates": [
            {
                "start": "1947-01-01",
                "end": null
            }
        ],
        "name": "New Jersey Superior Court",
        "level": "",
        "case_types": [],
        "system": "state",
        "examples": [],
        "court_url": "http://www.judiciary.state.nj.us/appdiv/index.htm",
        "type": "trial",
        "id": "njsuperctappdiv",
        "location": "New Jersey"
    },
    {
        "regex": [
            "Supreme Court of New Jersey",
            "Court Of Errors And Appeals State Of New Jersey",
            "State Of New Jersey Supreme Court",
            "State Of New Jersey Court Of Errors And Appeals",
            "Court Of Errors And Appeals Of New Jersey",
            "New Jersey Supreme Court",
            "Court Of Errors? And Appeals?.* New Jersey"
        ],
        "dates": [
            {
                "start": "1776-01-01",
                "end": null
            }
        ],
        "name": "Supreme Court of New Jersey",
        "level": "",
        "case_types": [],
        "system": "state",
        "examples": [
            "Court Of Errors And Appeals State Of New Jersey",
            "Court Of Errors And Appeals Of New Jersey"
        ],
        "court_url": "http://www.judiciary.state.nj.us/supreme/",
        "type": "appellate",
        "id": "nj",
        "location": "New Jersey"
    },
    {
        "regex": [
            "Orphans Court Of New Jersey",
            "Orphans Court New Jersey"
        ],
        "dates": [
            {
                "start": null,
                "end": null
            }
        ],
        "name": "Orphans Court Of New Jersey",
        "level": "",
        "case_types": [],
        "system": "state",
        "examples": [
            "Orphans Court Of New Jersey"
        ],
        "type": null,
        "id": null,
        "location": "New Jersey"
    },
    {
        "regex": [
            "Juvenile And Domestic Relations Court.* New Jersey"
        ],
        "dates": [
            {
                "start": null,
                "end": null
            }
        ],
        "name": "Juvenile And Domestic Relations Courts of New Jersey",
        "level": "",
        "case_types": [],
        "system": "state",
        "examples": [
            "Juvenile And Domestic Relations Court Cumberland County New Jersey"
        ],
        "type": null,
        "id": null,
        "location": "New Jersey"
    },
    {
        "regex": [
            "Municipal Court.* New Jersey"
        ],
        "dates": [
            {
                "start": null,
                "end": null
            }
        ],
        "name": "Municipal Courts of New Jersey",
        "level": "",
        "case_types": [],
        "system": "state",
        "examples": [
            "Municipal Court Borough Of Princeton New Jersey",
            "Municipal Court Byram Township Sussex County New Jersey",
            "Municipal Court City Of Palmyra Burlington County New Jersey"
        ],
        "type": null,
        "id": null,
        "location": "New Jersey"
    },
    {
        "regex": [
            "District Court.* New Jersey"
        ],
        "dates": [
            {
                "start": null,
                "end": null
            }
        ],
        "name": "District Courts of New Jersey",
        "level": "",
        "case_types": [],
        "system": "state",
        "examples": [
            "District Court First Judicial District Monmouth County New Jersey"
        ],
        "type": null,
        "id": null,
        "location": "New Jersey"
    },
    {
        "regex": [
            "Circuit Court Of New Jersey",
            "Circuit Court New Jersey"
        ],
        "dates": [
            {
                "start": null,
                "end": null
            }
        ],
        "name": "Circuit Courts of New Jersey",
        "level": "",
        "case_types": [],
        "system": "state",
        "examples": [
            "Circuit Court Of New Jersey",
            "Circuit Court Of New Jersey Essex County",
            "Circuit Court Of New Jersey Mercer County",
            "Circuit Court Of New Jersey Morris County"
        ],
        "type": null,
        "id": null,
        "location": "New Jersey"
    },
    {
        "regex": [
            "Court Of Common Pleas.* New Jersey",
            "Common Pleas Court New Jersey"
        ],
        "dates": [
            {
                "start": null,
                "end": null
            }
        ],
        "name": "Court Of Common Pleas Of New Jersey",
        "level": "",
        "case_types": [],
        "system": "state",
        "examples": [
            "Court Of Common Pleas Of New Jersey Gloucester County"
        ],
        "type": null,
        "id": null,
        "location": "New Jersey"
    },
    {
        "regex": [
            "Court Of Oyer And Terminer Of New Jersey"
        ],
        "dates": [
            {
                "start": null,
                "end": null
            }
        ],
        "name": "Court Of Oyer And Terminer Of New Jersey",
        "level": "",
        "case_types": [],
        "system": "state",
        "examples": [
            "Court Of Oyer And Terminer Of New Jersey"
        ],
        "type": null,
        "id": null,
        "location": "New Jersey"
    },
    {
        "regex": [
            "Tax Court of New Jersey",
            "Department Of The Treasury Division Of Tax Appeals New Jersey",
            "Board Of Taxation Hudson County New Jersey",
            "New Jersey State Board Of Tax Appeals",
            "New Jersey Department Of Taxation",
            "Hudson County Board Of Taxation New Jersey",
            "Department Of Taxation And Finance New Jersey"
        ],
        "dates": [
            {
                "start": "1979-01-01",
                "end": null
            }
        ],
        "name": "New Jersey Tax Court",
        "level": "",
        "case_types": [],
        "system": "state",
        "examples": [
            "Department Of The Treasury Division Of Tax Appeals New Jersey",
            "Board Of Taxation Hudson County New Jersey"
        ],
        "court_url": "http://www.judiciary.state.nj.us/taxcourt/\u200e",
        "type": "appellate",
        "id": "njtaxct",
        "location": "New Jersey"
    },
    {
        "regex": [
            "^${d} ?(D)? ?New Jersey",
            "${usdc} ${d} New Jersey"
        ],
        "dates": [
            {
                "start": "1789-09-24",
                "end": "1801-02-13"
            }
        ],
        "name": "District Court, D. New Jersey",
        "level": "",
        "case_types": [],
        "system": "federal",
        "examples": [],
        "court_url": "http://www.njd.uscourts.gov/",
        "type": "appellate",
        "id": "njd",
        "location": "New Jersey"
    },
    {
        "regex": [
            "(^|\\s)D(\\.|(istrict))? ?New Jersey",
            ", New Jersey"
        ],
        "dates": [
            {
                "start": "1984-04-01",
                "end": null
            }
        ],
        "name": "United States Bankruptcy Court, D. New Jersey",
        "level": "",
        "case_types": [],
        "system": "federal",
        "examples": [],
        "court_url": "http://www.njb.uscourts.gov/",
        "type": "bankruptcy",
        "id": "njb",
        "location": "New Jersey"
    },
    {
        "regex": [
            "Court of Appeals? of New Mexico",
            "New Mexico Court of Appeals"
        ],
        "dates": [
            {
                "start": "1966-04-01",
                "end": null
            }
        ],
        "name": "New Mexico Court of Appeals",
        "level": "",
        "case_types": [],
        "system": "state",
        "examples": [],
        "court_url": "https://coa.nmcourts.gov/index.php",
        "type": "appellate",
        "id": "nmctapp",
        "location": "New Mexico"
    },
    {
        "regex": [
            "Supreme Court of New Mexico",
            "Supreme Court Of The Territory Of New Mexico"
        ],
        "name_abbreviation": "N.M. Sup. Ct.",
        "dates": [
            {
                "start": "1841-01-01",
                "end": null
            }
        ],
        "name": "New Mexico Supreme Court",
        "level": "colr",
        "case_types": [],
        "system": "state",
        "examples": [],
        "court_url": "https://nmsupremecourt.nmcourts.gov/index.php",
        "type": "appellate",
        "id": "nm",
        "location": "New Mexico"
    },
    {
        "regex": [
            "^${d} ?(D)? ?New Mexico",
            "${usdc} D New Mexico",
            "${usdc} ${d} ${nmex}",
            "${usdc} ${nmex}"
        ],
        "dates": [
            {
                "start": "1910-06-20",
                "end": null
            }
        ],
        "name": "District Court, D. New Mexico",
        "level": "",
        "case_types": [],
        "system": "federal",
        "examples": [],
        "court_url": "http://www.nmcourt.fed.us/web/DCDOCS/dcindex.html",
        "type": "appellate",
        "id": "nmd",
        "location": "New Mexico"
    },
    {
        "regex": [
            "New Mexico",
            "State of New Mexico"
        ],
        "dates": [
            {
                "start": "1984-04-01",
                "end": null
            }
        ],
        "name": "United States Bankruptcy Court, D. New Mexico",
        "level": "",
        "case_types": [],
        "system": "federal",
        "examples": [],
        "court_url": "http://www.nmb.uscourts.gov/",
        "type": "bankruptcy",
        "id": "nmb",
        "location": "New Mexico"
    },
    {
        "regex": [
            "Appellate Division of the Supreme Court of (the State of)? ?New York",
            "State of New York Appellate Division",
            "New York Supreme Court Appellate Division",
            "State Of New York Appellate Division",
            "Supreme Court Appellate Division ${bw} Department New York",
            "Supreme Court Appellate Division Second Judicial Department",
            "Supreme Court Appellate Division.* New York",
            "Supreme Court of New York Appellate Division",
            "Supreme C?ourt Appellate Division (First|Second|Third|Fourth) Department",
            "New York Appellate Division",
            "Appellate Division Supreme Court Of New York",
            "2Nd 11Th And 13Th Judicial Districts"
        ],
        "dates": [
            {
                "start": "1896-01-01",
                "end": null
            }
        ],
        "name": "The Four Departments of the Appellate Division",
        "level": "",
        "case_types": [],
        "system": "state",
        "examples": [
            "State Of New York Appellate Division Second Dept",
            "State Of New York Appellate Division Second Judicial Department",
            "State Of New York Appellate Division 2nd Judicial Dept",
            "State Of New York Appellate Division 2D Department At Law",
            "State Of New York Appellate Division",
            "State Of New York Appellate Division Third Department",
            "New York Supreme Court Appellate Division 2nd Dept",
            "2nd 11th And 13th Judicial Districts",
            "Supreme Court Appellate Division 9Th And 10Th Judicial Districts New York",
            "State Of New York Supreme Court County Of New York Appellate Division First Department Court Of Appeals",
            "Supreme Court Of New York.*Depa"
        ],
        "court_url": "http://www.courts.state.ny.us/courts/appellatedivisions.shtml",
        "type": "appellate",
        "id": "nyappdiv",
        "location": "New York"
    },
    {
        "regex": [
            "Court Of General Sessions Kings County New York",
            "Court Of General Sessions New York",
            "Court Of General Sessions Of New York",
            "Court Of General Sessions.* New York"
        ],
        "dates": [
            {
                "start": "1683-10-17",
                "end": "1962-09-01",
                "name": "Court of Quarter/General Sessions each county"
            },
            {
                "start": "1846-01-01",
                "end": "1962-09-01",
                "name": "Court of General Sessions of New York County"
            }
        ],
        "name": "The Court of General Sessions",
        "level": "trial",
        "case_types": [
            "high level criminal"
        ],
        "notes": "It was state wide criminal court until 1846 then only Manhattan",
        "jurisdiction": "N.Y.",
        "system": "state",
        "examples": [],
        "type": "trial",
        "id": null,
        "location": "New York"
    },
    {
        "regex": [
            "Court Of Sessions ${bw} County New York",
            "Court Of Sessions New York"
        ],
        "dates": [
            {
                "start": "1684-01-01",
                "end": "1688-12-31"
            }
        ],
        "name": "Court of Sessions",
        "level": "trial",
        "case_types": [
            "all"
        ],
        "notes": "See https://history.nycourts.gov/case/court-sessions",
        "jurisdiction": "N.Y.",
        "system": "state",
        "examples": [
            "Court Of Sessions Ulster County New York"
        ],
        "type": "trial",
        "id": null,
        "location": "New York"
    },
    {
        "regex": [
            "Police Court.* New York",
            "Town Court.* New York",
            "Justice Court Town of (${ny_towns})",
            "Town Court City of (${ny_towns})",
            "Town Court Town of (${ny_towns})",
            "Police Court City Of (${ny_towns})",
            "Town Court Niagara County",
            "Town Court Kinderhook County",
            "Justice Court (${ny_towns}) Justice Court",
            "Justice Court Village Of (${ny_towns})",
            "Town Court Lockport County",
            "Justice Court Village .*New York",
            "Justice Court.* (${ny_counties}) County",
            "Justice Court Of New York",
            "Just Court Town Of Geneva",
            "Just Court Vil Of Tuckahoe Westchester County",
            "Justice Court City Of Woodstock New York",
            "Justice Ct Of Town Of (${ny_towns})",
            "State Of New York Police Court Of Village",
            "Village Court Of New York",
            "Justices Court Of New York Town",
            "Police Justice S Court of New York"
        ],
        "dates": [
            {
                "start": "1790-01-01",
                "end": null
            }
        ],
        "name": "Town and Village Courts",
        "level": "trial",
        "case_types": [],
        "notes": "Added city courts in 1846, district courts in 1937, Village Justice Courts from 1790s",
        "system": "state",
        "examples": [
            "Police Court Town Of Huntington Village Of Huntington Bay New York",
            "Police Court City Of Troy New York",
            "Police Court Village Of East Aurora New York",
            "Police Court City Of Albany New York",
            "Police Court Village Of Spring Valley New York",
            "Justice Court Town of Hyde Park",
            "Justice Court Town of Webster",
            "Justice Court Town of Perinton New York, Monroe County",
            "Justice Court Town of Rhinebeck New York",
            "Justice Court Town of Pound Ridge Westchester County",
            "Justice Ct Of Town Of Parma Monroe County",
            "Town Court City of Tonawanda, New York, Erie County",
            "Town Court City of Amherst New York, Erie County",
            "Town Court City of Gates New York Monroe County",
            "Town Court Kinderhook County"
        ],
        "type": "trial",
        "id": "nytownct",
        "location": "New York"
    },
    {
        "regex": [
            "Court Of Special Sessions City Of New York",
            "Court Of Special Sessions New York",
            "Court Of Special Sessions.* New York",
            "City Magistrates Court Of The City Of New York",
            "City Magistrate.* New York",
            "Court Of Special Sessions City Of Yonkers",
            "Magistrates.* New York",
            "Recorder S Court Of New York"
        ],
        "dates": [
            {
                "start": "1732-01-01",
                "end": "1962-08-31",
                "name": "Earlier Court"
            },
            {
                "start": "1744-01-01",
                "end": "1962-08-31",
                "name": "Court of Special Sessions"
            }
        ],
        "name": "Court of Special Sessions",
        "level": "trial",
        "case_types": [
            "misdemeanors"
        ],
        "notes": "The Court of Special sessions ended in 1962",
        "system": "state",
        "examples": [
            "Court Of Special Sessions City Of New York New York Part 1",
            "Court Of Special Sessions New York"
        ],
        "type": "trial",
        "id": null,
        "location": "New York"
    },
    {
        "regex": [
            "Court Of Correction Of Errors Of New York"
        ],
        "dates": [
            {
                "start": "1777-01-01",
                "end": "1846-12-31"
            }
        ],
        "name": "Court for the Correction of Errors",
        "level": "colr",
        "case_types": [],
        "notes": "Abolished by Constitutional Amendment and transfered to the NY Court of Appeals",
        "jurisdiction": "N.Y.",
        "system": "state",
        "examples": [
            "Court Of Correction Of Errors Of New York"
        ],
        "court_url": "",
        "type": "appellate",
        "id": null,
        "location": "New York"
    },
    {
        "regex": [],
        "dates": [
            {
                "start": "1777-01-01",
                "notes": "Court for the Trial of Impeachments and Correction of Errors- C of E abolished in 1846",
                "end": "1847-12-31"
            },
            {
                "start": "1847-01-01",
                "end": null
            }
        ],
        "name": "Court for the Trial of Impeachments",
        "level": "colr",
        "case_types": [],
        "notes": "Still exists see: https://en.wikipedia.org/wiki/New_York_Court_for_the_Trial_of_Impeachments",
        "jurisdiction": "N.Y.",
        "system": "state",
        "examples": [],
        "court_url": "",
        "active": true,
        "type": "appellate",
        "id": null,
        "location": "New York"
    },
    {
        "regex": [
            "^${d} ?(D)? ?New York",
            "${usdc} District Of New York"
        ],
        "dates": [
            {
                "start": "1789-09-24",
                "notes": "Divided in two",
                "end": "1814-04-09"
            }
        ],
        "name": "United States District Court for the District of New York",
        "level": "gjc",
        "case_types": [
            "all"
        ],
        "federal_circuit": 2,
        "jurisdiction": "",
        "appeal_to": "ca2",
        "system": "federal",
        "examples": [
            "District Court D New York"
        ],
        "type": "trial",
        "id": "nyd",
        "location": "New York"
    },
    {
        "regex": [
            "Appellate Term of the Supreme Court of New York",
            "Supreme Court Appellate Term .* Judicial Dist.",
            "State of New York Appellate Term",
            "Supreme Court Appellate Term New York",
            "Supreme Court Appellate Term.* New York",
            "Supreme Court Appellate Term",
            "${sup} New York Appellate Term",
            "New York Supreme Court App Term 1St Dept",
            "New York Supreme Appellate Term",
            "Court Appellate Term 2N?D 11Th And 13Th",
            "Court Appellate Term 9Th And 10Th",
            "Court Appellate Term First Department"
        ],
        "dates": [
            {
                "start": "1896-01-01",
                "end": null
            }
        ],
        "name": "Appellate Terms of the Supreme Court of New York",
        "level": "iac",
        "case_types": [],
        "system": "state",
        "examples": [
            "State Of New York Appellate Term First Department",
            "State Of New York Appellate Term Of The Supreme Court First Dept",
            "State Of New York Appellate Term Of The Supreme Court First Department At Law",
            "Court Appellate Term 2D 11Th And 13Th Judicial Districts",
            "Court Appellate Term 9Th And 10Th Judicial Districts",
            "In The Supreme Court Of New York Appellate Term Second Department",
            "New York Supreme Court Supreme Court Appellate Term ${bw} Department"
        ],
        "court_url": "https://www.nycourts.gov/courts/1jd/supctmanh/appellate_term.shtml",
        "type": "appellate",
        "id": "nyappterm",
        "location": "New York"
    },
    {
        "regex": [
          "Vice Chancellor S Court Of New York",
          "Chancellor S Court Of New York",
          "Chancery Court Of New York",
          "Court Of Chancery New York"
        ],
        "dates": [
            {
                "start": "1683-01-01",
                "end": "1846-12-31"
            }
        ],
        "name": "New York Court of Chancery",
        "level": "",
        "case_types": [],
        "system": "state",
        "examples": [
            "Vice Chancellor S Court Of New York Eighth Circuit",
            "Vice Chancellor S Court Of New York First Circuit Ithaca"
        ],
        "type": "trial",
        "id": null,
        "location": "New York"
    },
    {
        "regex": [
            "Superior Court City Of New York",
            "Superior Court City Of Buffalo",
            "Superior Court Of New York",
            "New York Superior Court",
            "Suprior Court Of New York"
        ],
        "dates": [
            {
                "start": "1828-01-01",
                "end": "1894-12-31"
            }
        ],
        "name": "The Superior Court of the City of New York and Buffalo",
        "level": "",
        "case_types": [],
        "system": "state",
        "examples": [
            "Superior Court City Of New York New York",
            "Superior Court City Of New York New York Equity Term",
            "Superior Court City Of Buffalo New York Special Term"
        ],
        "type": "trial",
        "id": null,
        "location": "New York"
    },
    {
        "regex": [],
        "dates": [
            {
                "start": "1775-01-01",
                "end": "1789-12-31"
            }
        ],
        "name": "The New York Court of Admiralty",
        "level": "",
        "case_types": [],
        "system": "state",
        "examples": [],
        "type": "trial",
        "id": null,
        "location": "New York"
    },
    {
        "regex": [],
        "dates": [
            {
                "start": "1778-01-01",
                "end": "1823-12-31"
            }
        ],
        "name": "The New York Probate Court",
        "level": "",
        "case_types": [],
        "system": "state",
        "examples": [],
        "type": "trial",
        "id": null,
        "location": "New York"
    },
    {
        "regex": [
            "Circuit Court.* New York",
            "Supreme Court (${ny_counties}) Circuit"
        ],
        "dates": [
            {
                "start": "1786-01-01",
                "end": "1895-12-31"
            }
        ],
        "name": "The New York Circuit Courts",
        "level": "",
        "case_types": [],
        "notes": "https://www.dos.ny.gov/lg//handbook/html/the_judicial_system.html",
        "system": "state",
        "examples": [
            "Circuit Court Cayuga County New York",
            "Circuit Court Cattaraugus County New York",
            "Circuit Court Albany County New York",
            "Supreme Court Cayuga Circuit"
        ],
        "type": "trial",
        "id": null,
        "location": "New York"
    },
    {
        "regex": [
          "New York Marine Court"
        ],
        "dates": [
            {
                "start": "1807-01-01",
                "end": "1883-12-31"
            }
        ],
        "name": "The Marine Court of the City of New York, 1807-1883",
        "level": "",
        "case_types": [],
        "system": "state",
        "examples": [
          "New York Marine Court General Term",
          "New York Marine Court Trial Term",
          "New York Marine Court"
        ],
        "type": "trial",
        "id": null,
        "location": "New York"
    },
    {
        "regex": [
            "County Court (${ny_counties}) County",
            "County Court Of New York",
            "County Court Weschester County",
            "County Court Dings County New York",
            "County Court Lawrence County",
            "County Court Schenectay County",
            "Nassau County Court"
        ],
        "dates": [
            {
                "start": null,
                "end": null
            }
        ],
        "name": "New York County Courts",
        "level": "trial",
        "case_types": [],
        "notes": "",
        "jurisdiction": "N.Y.",
        "system": "state",
        "examples": [
            "County Court (${ny_counties}) County",
            "Nassau County Court"
        ],
        "type": "trial",
        "id": "nycountyct",
        "location": "New York"
    },
    {
        "regex": [
            "Court Of Oyer And Terminer ?(([A-Za-z]+) County)? New York",
            "New York Court Of Oyer And Terminer"
        ],
        "dates": [
            {
                "start": "1788-01-01",
                "end": "1895-12-31"
            }
        ],
        "name": "Court Of Oyer And Terminer New York",
        "level": "",
        "case_types": "",
        "system": "state",
        "examples": [
            "Court Of Oyer And Terminer Steuben County New York",
            "Court Of Oyer And Terminer New York",
            "Court Of Oyer And Terminer Tompkins County New York",
            "Court Of Oyer And Terminer Monroe County New York"
        ],
        "type": "trial",
        "id": null,
        "location": "New York"
    },
    {
        "regex": [],
        "dates": [
            {
                "start": null,
                "end": null
            }
        ],
        "name": "Court On The Judiciary Of New York",
        "level": "",
        "case_types": "",
        "system": "state",
        "examples": [],
        "type": "trial",
        "id": null,
        "location": "New York"
    },
    {
        "regex": [
            "District Court ([A-Za-z]+) County New York",
            "District Court Suffolk (City|County)",
            "District Court ?(Second District)? ?Nassau (City|County?)",
            "District Court Nassau Dist Ct",
            "District Court New York County New York",
            "New York District Court District Court",
            "District Court City Of New York",
            "District Court New York County New York",
            "District Court Of Suffolk County Second District",
            "District Court Bronx County",
            "Nassau District Court",
            "State Of New York District Court Of Nassau County First District"
        ],
        "dates": [
            {
                "start": "1937-01-01",
                "end": null
            }
        ],
        "name": "New York District Courts",
        "level": "trial",
        "case_types": [],
        "notes": "Added city courts in 1846, district courts in 1937, Village Justice Courts from 1790s",
        "system": "state",
        "examples": [
            "District Court Suffolk County New York",
            "District Court Suffolk County New York Second District",
            "District Court Suffolk City",
            "District Court Second District Nassau County",
            "District Court Nassau Count",
            "District Court Nassau City",
            "District Court Nassau Dist Ct"
        ],
        "type": "trial",
        "id": null,
        "location": "New York"
    },
    {
        "regex": [
            "City of New York Municipal Court",
            "Municipal Court of the city of (${ny_cities}) New York",
            "City Court (City)? ?(of)? ?(${ny_cities})",
            "Municipal Court Of (the) ?City Of New York",
            "State Of New York City Court Of (The)? ?City",
            "State Of New York New York County City Court",
            "State Of New York Municipal Court",
            "City Court Borough Of Brooklyn",
            "City Court City Of Bronx New York",
            "City Court City Of Westchester",
            "City Court (${ny_counties}) County",
            "City Court Of The City Of New York County Of New York",
            "Municipal Court Of City Of New York Borough",
            "New York City Municipal Court First District Manhattan",
            "Integrated Domestic Violence Court Richmond County New York",
            "State Of New York City Court Trial",
            "Municipal Court Of New York",
            "Municipal Court.*New York",
            "City Court Of The City Of New York",
            "Brooklyn City Court",
            "City Court Of City Of New York",
            "City Court.* New York"
        ],
        "dates": [
            {
                "start": "1846-01-01",
                "end": null
            }
        ],
        "name": "City and Municipal Courts of New York",
        "level": "trial",
        "case_types": [],
        "notes": "Added city courts in 1846",
        "system": "state",
        "examples": [
            "City Court Poughkeepsie City",
            "City Court of Oswego New York",
            "City Court of Auburn",
            "City Court of Cohoes Albany County",
            "City Court of Poughkeepsie Dutchess County",
            "City Court of Troy",
            "City Court City of Rochester",
            "City Court City of Rochester New York Monroe County",
            "City Court City of Hornell",
            "Municipal Court of the City of New York, Borough of Manhattan Fifth District Part",
            "Municipal Court of the City of Rochester New York",
            "Municipal Court of The City Of Rochester New York",
            "Municipal Court of The City Of Buffalo New York",
            "Municipal Court of The City Of Syracuse New York"
        ],
        "type": "trial",
        "id": "nycityct",
        "location": "New York"
    },
    {
        "regex": [
            "Fam Ct Bronx County",
            "Fam(ily)? C(our)?t (Tompkins|Livingston|Chautauqua|Bronx) County",
            "Domestic Relations Court Of The City Of New York",
            "Children S Court ${bw} ?County New York",
            "Children S Court.* New York",
            "New York Family Court Monroe County",
            "Family Court (${ny_counties}) County ?(New York)?",
            "Family Court City Of New York New York",
            "Family Court New York",
            "Children S Court New York County New York",
            "Children S Court Of New York",
            "Domestic Relations Court.* New York",
            "Family Court Of New York",
            "Family Court.* New York",
            "Children S Court"
        ],
        "dates": [
            {
                "start": "1902-09-15",
                "end": null
            },
            {
                "start": "1915-09-15",
                "end": null
            },
            {
                "start": "1924-09-15",
                "end": null
            },
            {
                "start": "1933-09-15",
                "end": null
            },
            {
                "start": "1962-09-01",
                "end": null
            }
        ],
        "name": "New York Family Court",
        "level": "trial",
        "case_types": [],
        "system": "state",
        "examples": [
            "Family Court Tompkins County",
            "Family Court Livingston County",
            "Family Court Chautauqua County",
            "Fam Ct Bronx County",
            "Domestic Relations Court Of The City Of New York Queens County",
            "Domestic Relations Court Of The City Of New York Family Court Division Queens County",
            "Domestic Relations Court Of The City Of New York Children S Court Division",
            "Domestic Relations Court Of The City Of New York Children S Court Division Bronx County",
            "Children S Court Schenectady County New York",
            "Family Court Oswego County",
            "Family Court Franklin County",
            "Family Court Cattaraugus County",
            "Family Court Clinton County"
        ],
        "type": "trial",
        "id": null,
        "location": "New York"
    },
    {
        "regex": [
            "Surrogate Court Sullivan County",
            "Surrogate S Court (${ny_counties}) County New York",
            "Surrogate S",
            "Sur Ct (${ny_counties}) County",
            "State Of New York Surrogates Court",
            "Surrogates? Court Of New York",
            "3Urrogate S"
        ],
        "dates": [
            {
                "start": "1787-01-01",
                "end": null
            }
        ],
        "name": "New York Surrogate's Court",
        "level": "trial",
        "case_types": [],
        "system": "state",
        "examples": [
            "Surrogate Court Sullivan County",
            "Surrogate S Court Greene County New York"
        ],
        "active": true,
        "type": "trial",
        "id": null,
        "location": "New York"
    },
    {
        "regex": [
            "Civil Court City Of New York",
            "Civil Court (Queens|Kings|Richmond) County",
            "State Of New York Civil Court Of City Of New York New York County",
            "Civil Court Of New York",
            "State Of New York New York County Civil Court",
            "Civil Court For The City Of New York",
            "State Of New York Civil Court Of The City Of New York",
            "Civil Court Of The City Of New York",
            "Civil Court Of City Of New York Special Term",
            "Civil Court Of City Of New York",
            "Civil Court Of The Cir?t?y (Of)? ?New York"
        ],
        "dates": [
            {
                "start": "1962-09-01",
                "end": null
            }
        ],
        "name": "Civil Court of the City of New York",
        "level": "trial",
        "case_types": [],
        "notes": "https://www.dos.ny.gov/lg//handbook/html/the_judicial_system.html",
        "system": "state",
        "examples": [
            "State Of New York Civil Court Of City Of New York New York County",
            "State Of New York New York County Civil Court Part Ii",
            "Civil Court For The City Of New York",
            "Civil Court Of New York",
            "Civil Court City Of New York",
            "Civil Court The City Of New York New York County",
            "Civil Court Kings County",
            "Civil Court Of City Of New York Special Term"
        ],
        "type": "trial",
        "id": "civctnyc",
        "location": "New York"
    },
    {
        "regex": [
            "Criminal Court (Queens|Kings) County",
            "Criminal Court? ?(of)? ?(City (of)?)?New York( New York County)?",
            "Criminal Court? ?(of)? ?City of New York (Kings|Bronx) County",
            "Court Of Special Sessions City Of New York",
            "Court Of Special Sessions New York",
            "Court Of Special Sessions.* New York",
            "Criminal Court City Of New York",
            "City Magistrates Court Of The City Of New York",
            "City Magistrate.* New York",
            "Court Of Special Sessions City Of Yonkers",
            "Criminal Court County Of New York",
            "Magistrate S Court Of City Of New York",
            "State Of New York Criminal Court Of The City",
            "State Of New York Magistrates Court Of The City Of New York Borough",
            "Criminal Court Of The City Of New York",
            "Magistrates Court City Of New York",
            "Magistrate S Court Of New York",
            "Magistrates Court Of New York City Of New York"
        ],
        "dates": [
            {
                "start": "1962-09-01",
                "end": null
            }
        ],
        "name": "The Criminal Court of the City of New York",
        "level": "trial",
        "case_types": [
            "misdemeanors"
        ],
        "notes": "This was partially created by the Court of Special Sessions but special sessions for the rest of the state was abolished and this one was kept effectively making a new court",
        "system": "state",
        "examples": [
            "Criminal Court Queens County",
            "Criminal Court New York County",
            "Criminal Court Kings County",
            "Criminal Court City New York New York County",
            "Criminal Court Of City Of New York Bronx County",
            "Criminal Cour City Of New York Kings County"
        ],
        "type": "trial",
        "id": null,
        "location": "New York"
    },
    {
        "regex": [
            "New York Court Of Claims",
            "Court Of Claims? Of New York"
        ],
        "dates": [
            {
                "start": "1817-01-01",
                "end": null
            }
        ],
        "name": "New York State Court of Claims",
        "level": "trial",
        "case_types": [],
        "system": "state",
        "examples": [],
        "type": "trial",
        "id": null,
        "location": "New York"
    },
    {
        "regex": [
            "New York Court of Common Pleas",
            "Cour?t Of Common Pleas Of New York City",
            "Common Pleas Of New York City And County General Term",
            "Court Of Common Pleas Of New York",
            "Common Pleas Of New York",
            "Common Pleas Court Of New York"
        ],
        "dates": [
            {
                "start": "1686-01-01",
                "end": "1895-12-31"
            }
        ],
        "name": "New York Court of Common Pleas",
        "level": "trial",
        "case_types": [
            "civil"
        ],
        "notes": "Appears to be the civil side of the Court of General Sessions",
        "system": "state",
        "examples": [
            "Cout Of Common Pleas Of New York City And County General Term",
            "Mayors' Court",
            "New York Court of Common Pleas"
        ],
        "type": "trial",
        "id": null,
        "location": "New York"
    },
    {
        "regex": [],
        "dates": [
            {
                "start": "1998-01-01",
                "end": null
            }
        ],
        "name": "New York Problem Solving Courts",
        "level": "trial",
        "case_types": [
            "Mental Health"
        ],
        "system": "state",
        "examples": [],
        "type": "trial",
        "id": null,
        "location": "New York"
    },
    {
        "regex": [
            "Court of Appeals? (of)? ?(the)? ?(State of)? ?New York",
            "(State of)? ?New York Court of Appeals",
            "New York State Court of Appeals",
            "Ny Ct Of Ap",
            "Court Appeals Of New York",
            "Court of Appeals Of New Yor?k",
            "Court Of Appeals (Of ?){1,2} New Yok"
        ],
        "dates": [
            {
                "start": "1777-01-01",
                "end": null
            }
        ],
        "name": "New York Court of Appeals",
        "level": "colr",
        "case_types": [],
        "system": "state",
        "examples": [
            "Ny Ct Of Ap"
        ],
        "court_url": "http://www.nycourts.gov/ctapps/",
        "type": "appellate",
        "id": "ny",
        "location": "New York"
    },
    {
        "regex": [
            "Surrogate's Court"
        ],
        "dates": [
            {
                "start": "1896-01-01",
                "end": null
            }
        ],
        "name": "New York Surrogate's Court",
        "level": "",
        "case_types": [],
        "system": "state",
        "examples": [],
        "court_url": "https://en.wikipedia.org/wiki/New_York_Surrogate%27s_Court",
        "type": "appellate",
        "id": "nysurct",
        "location": "New York"
    },
    {
        "regex": [
            "State of New York? Supreme Court$$",
            "Supreme Court New York (Special|Criminal|General|Motion) Term",
            "New York Supreme Court Supreme Court.* County",
            "${sup} ${bw} County New York",
            "${sup} Special Term New York ${bw} County",
            "${sup} General Term ${bw} Department New York",
            "${sup} N Y County",
            "(Supreme Court New York)$$",
            "Supreme Court General Term",
            "Supreme Court Criminal Term New York",
            "Supreme Court.* Trial Term",
            "State Of New York County Of (${ny_counties}) Supreme Court",
            "New York Supreme Court County Of (${ny_counties})",
            "Surpeme Court (${ny_counties}) County",
            "Supreme Court New York (${ny_counties}) County",
            "Supreme Court New County",
            "New York Supreme Court County of (${ny_counties})",
            "State Of New York (${ny_counties}) County Supreme Court",
            "Supreme Court Motion Term New York (${ny_counties}) County",
            "Supremet? Court (${ny_counties}) County",
            "Supreme Court Rennselaer County",
            "New York County Supreme Court$$",
            "New York Supreme Court Court Of First Instance Kings Country",
            "Supreme Court Equity Term (${ny_counties}) County",
            "Supreme Court Trial Ias Nassau County",
            "Supreme Court State Of New York New York County",
            "Supreme Court Special Term New York",
            "Supreme Court Of The State Of New York New York County",
            "Supreme Court (${ny_counties}) Special Term",
            "State Of New York Supreme Court Special Term",
            "Sup Court Kings County",
            "New York Supreme Court King S County",
            "State Of New York Supreme Court At Law",
            "State Of New York Supreme Court Criminal Term Kings County",
            "State Of New York Special Term Supreme Court",
            "Supreme Court New York Chambers",
            "Supreme Court New York Ias Part 4",
            "Supreme Court New York Dutchess Trial And Special Term",
            "Supreme Court Equity Term",
            "Supreme Court Criminal Division New York",
            "Supreme Court Civil Term New York",
            "Supreme Court Oneida And Albany County",
            "Supreme Court Part Orange County",
            "Supreme Court Trial Ias Term Nassau County",
            "Supreme Court Trial Special Term",
            "Supreme Court Special Term Suffolk",
            "Supreme Court Ulster And Orange County",
            "Supreme Court State Of New York County Of New York",
            "New York Supreme Court Of New York County",
            "New York Supreme Court Court Of First Instance Special Term King S County",
            "Supreme Court Of New York",
            "New York Supreme Court",
            "Supreme Court Special Term Part ${bw} New York County",
            "Supreme Court Special Term ${ny_counties} County",
            "Supreme Court Of The State Of New York County Of ${ny_counties}",
            "Supreme Court Special Term ${ny_counties} County",
            "Supreme Court Of Special Term ${ny_counties}",
            "Yonkers Court Of New York Special Sessions",
            "Upreme Court Of New York General Term",
            "Supreme Court Of ${ny_counties} Special Term",
            "Supreme Court Of ${ny_cities} Special Term"
        ],
        "dates": [
            {
                "start": "1896-01-01",
                "end": null
            }
        ],
        "name": "New York Supreme Court",
        "level": "",
        "case_types": [],
        "system": "state",
        "examples": [
            "Supreme Court Bronx County New York Trial Term Part Xvi",
            "Supreme Court Chautauqua County New York Niagara County Chambers",
            "Supreme Court Cayuga County New York Equity Term",
            "Supreme Court Broome County New York Special Term",
            "Supreme Court Broome County New York Adjourned Special Term",
            "Supreme Court Bronx County New York Trial Term Part Xx",
            "Supreme Court Bronx County New York Part 55",
            "Supreme Court Franklin County New York Special Term Clinton County",
            "Supreme Court Fulton County New York",
            "Supreme Court Genesee County New York Trial Term",
            "Supreme Court Monroe County Ct",
            "Supreme Court Monroe County New York Civil Term",
            "Supreme Court N Y County",
            "Supreme Court Niagara County New York Special Term"
        ],
        "court_url": "http://www.nycourts.gov/courts/cts-outside-nyc-SUPREME.shtml",
        "type": "trial",
        "id": "nysupct",
        "location": "New York"
    },
    {
        "regex": [
            "${usdc} ${ed} ${ny}",
            "${usdc} Eastern of ${ny}",
            "United States District Colurt ${ed} Of New York",
            "United States Court ${ed} Of New York",
            "${usdc} Fastern District Of New York",
            "United States District Court Fot The Eastern District Of New York"
        ],
        "dates": [
            {
                "start": "1865-02-25",
                "notes": "Western district added",
                "end": "1900-05-12"
            },
            {
                "start": "1900-05-12",
                "end": null
            }
        ],
        "name": "District Court, E.D. New York",
        "level": "",
        "case_types": [],
        "system": "federal",
        "examples": [
            "United States District Court E D New York",
            "United States District Court Eastern Of New York",
            "District Court E D New York",
            "United States District Colurt Eastern District Of New York",
            "United States District Court Fastern District Of New York",
            "United States District Court Fot The Eastern District Of New York"
        ],
        "court_url": "http://www.nyed.uscourts.gov/",
        "type": "appellate",
        "id": "nyed",
        "location": "New York"
    },
    {
        "regex": [
            "${usdc} ${nd} ${ny}"
        ],
        "dates": [
            {
                "start": "1814-04-09",
                "notes": "Eastern district added",
                "end": "1865-02-24"
            },
            {
                "start": "1865-02-25",
                "notes": "Western district added",
                "end": "1900-05-11"
            },
            {
                "start": "1900-05-12",
                "end": null
            }
        ],
        "name": "District Court, N.D. New York",
        "level": "",
        "case_types": [],
        "system": "federal",
        "examples": [],
        "court_url": "http://www.nynd.uscourts.gov/",
        "type": "appellate",
        "id": "nynd",
        "location": "New York"
    },
    {
        "regex": [
            "${usdc} ${wd} ${ny}"
        ],
        "dates": [
            {
                "start": "1900-05-12",
                "end": null
            }
        ],
        "name": "District Court, W.D. New York",
        "level": "",
        "case_types": [],
        "system": "federal",
        "examples": [],
        "court_url": "http://www.nywd.uscourts.gov/",
        "type": "appellate",
        "id": "nywd",
        "location": "New York"
    },
    {
        "regex": [
            "${sd} ${ny}",
            "${usdc} ${sd} ${ny}",
            "${usdc} ${sd} of a ${ny}",
            "${usdc} Southern Distrist of ${ny}",
            "${usdc} Soluthern District of New York",
            "United States District Court Southern District Of N Y",
            "United States District Courthern District Of New York"
        ],
        "dates": [
            {
                "reorganization_dates": [
                    "1865-02-24",
                    "1900-05-12"
                ],
                "start": "1814-04-09",
                "end": null
            }
        ],
        "name": "District Court, S.D. New York",
        "level": "",
        "case_types": [],
        "system": "federal",
        "examples": [
            "United States District Court S D New York",
            "United States District Court Southern District Of A New York",
            "United States District Court Southern Distrist Of New York At Law",
            "United States District Court Southern District Of A New York",
            "United States District Court Southern District Of N Y",
            "United States District Courthern District Of New York"
        ],
        "court_url": "http://www.nysd.uscourts.gov/",
        "type": "trial",
        "id": "nysd",
        "location": "New York"
    },
    {
        "regex": [
            "Attorney General of New York"
        ],
        "dates": [
            {
                "start": null,
                "end": null
            }
        ],
        "name": "New York Attorney General Reports",
        "level": "",
        "case_types": [],
        "system": "state",
        "examples": [],
        "court_url": "http://www.ag.ny.gov/",
        "type": "ag",
        "id": "nyag",
        "location": "New York"
    },
    {
        "regex": [
            "(^|\\s)N\\.? ?D(\\.|(istrict))? (of )?New York"
        ],
        "dates": [
            {
                "start": "1984-04-01",
                "end": null
            }
        ],
        "name": "United States Bankruptcy Court, N.D. New York",
        "level": "",
        "case_types": [],
        "system": "federal",
        "examples": [],
        "court_url": "http://www.nynb.uscourts.gov/",
        "type": "bankruptcy",
        "id": "nynb",
        "location": "New York"
    },
    {
        "regex": [
            "(^|\\s)W\\.? ?D(\\.|(istrict))? (of )?New York"
        ],
        "dates": [
            {
                "start": "1984-04-01",
                "end": null
            }
        ],
        "name": "United States Bankruptcy Court, W.D. New York",
        "level": "",
        "case_types": [],
        "system": "federal",
        "examples": [],
        "court_url": "http://www.nywb.uscourts.gov/",
        "type": "bankruptcy",
        "id": "nywb",
        "location": "New York"
    },
    {
        "regex": [
            "(^|\\s)S\\. ?D(\\.|(istrict))? (of )?New York",
            "Southern District of New York",
            "S.D.N.Y"
        ],
        "dates": [
            {
                "start": "1984-04-01",
                "end": null
            }
        ],
        "name": "United States Bankruptcy Court, S.D. New York",
        "level": "",
        "case_types": [],
        "system": "federal",
        "examples": [],
        "court_url": "http://www.nysb.uscourts.gov/",
        "type": "bankruptcy",
        "id": "nysb",
        "location": "New York"
    },
    {
        "regex": [
            "(^|\\s)E\\.? ?D(\\.|(istrict))? (of )?New York",
            "E\\.D\\.N\\.Y"
        ],
        "dates": [
            {
                "start": "1984-04-01",
                "end": null
            }
        ],
        "name": "United States Bankruptcy Court, E.D. New York",
        "level": "",
        "case_types": [],
        "system": "federal",
        "examples": [],
        "court_url": "http://www.nyeb.uscourts.gov/",
        "type": "bankruptcy",
        "id": "nyeb",
        "location": "New York"
    },
    {
        "regex": [
            "Court Of Arbitration Of The Chamber Of Commerce Of New York",
            "Arbitration At New York",
            "Arbitration Court Of New York Chamber Of Commerce"
        ],
        "dates": [
            {
                "start": null,
                "end": null
            }
        ],
        "name": "Court Of Arbitration Of The Chamber Of Commerce Of New York",
        "level": "trial",
        "case_types": [],
        "notes": "See: ",
        "system": "state",
        "examples": [
            "Court Of Arbitration Of The Chamber Of Commerce Of New York",
            "Arbitration At New York",
            "Arbitration At New York March 1952"
        ],
        "type": "special",
        "id": null,
        "location": "New York"
    },
    {
        "regex": [
            "^${d} ?(D)? ?North Carolina"
        ],
        "dates": [
            {
                "start": "1790-06-04",
                "notes": "Divided in Three",
                "end": "1794-06-09"
            },
            {
                "start": "1797-03-03",
                "notes": "Divided in three again",
                "end": "1802-04-29"
            },
            {
                "start": "1872-06-04",
                "notes": "Divided in three into two",
                "end": null
            }
        ],
        "name": "United States District Court for the District of North Carolina",
        "level": "gjc",
        "case_types": [
            "all"
        ],
        "federal_circuit": 4,
        "jurisdiction": "",
        "appeal_to": "ca4",
        "system": "federal",
        "examples": [
            "District Court D North Carolina"
        ],
        "type": "trial",
        "id": "ncd",
        "location": "North Carolina"
    },
    {
        "regex": [
            "Supreme Court of North Carolina",
            "Court of Conference",
            "Conference at Raleigh",
            "North Carolina Supreme Court"
        ],
        "dates": [
            {
                "start": "1799-01-01",
                "end": null
            }
        ],
        "name": "Supreme Court of North Carolina",
        "level": "colr",
        "case_types": [],
        "system": "state",
        "examples": [
            "State Of North Carolina Supreme Court"
        ],
        "court_url": "http://www.nccourts.org/courts/appellate/supreme/",
        "type": "appellate",
        "id": "nc",
        "location": "North Carolina"
    },
    {
        "regex": [
            "North Carolina Superior Court"
        ],
        "dates": [
            {
                "start": null,
                "end": null
            }
        ],
        "name": "North Carolina Superior Court",
        "level": "gjc",
        "case_types": [],
        "system": "state",
        "examples": [
            "North Carolina Superior Court New Hanover County"
        ],
        "type": "trial",
        "id": null,
        "location": "North Carolina"
    },
    {
        "regex": [
            "Superior Court of North Carolina",
            "In the General Court of Justice Superior Court Division"
        ],
        "dates": [
            {
                "start": "1777-01-01",
                "end": null
            }
        ],
        "name": "Superior Court of North Carolina",
        "level": "",
        "case_types": [],
        "system": "state",
        "examples": [],
        "court_url": "http://www.nccourts.org/Courts/Trial/Superior/",
        "type": "appellate",
        "id": "ncsuperct",
        "location": "North Carolina"
    },
    {
        "regex": [
            "Court of Appeals? (of )?North Carolina",
            "North Carolina Court of Appeals"
        ],
        "dates": [
            {
                "start": "1968-01-01",
                "end": null
            }
        ],
        "name": "Court of Appeals of North Carolina",
        "level": "",
        "case_types": [],
        "system": "state",
        "examples": [],
        "court_url": "http://www.nccourts.org/courts/appellate/appeal/",
        "type": "appellate",
        "id": "ncctapp",
        "location": "North Carolina"
    },
    {
        "regex": [
            "North Carolina Industrial Commission"
        ],
        "dates": [
            {
                "start": "1929-01-01",
                "end": null
            }
        ],
        "name": "North Carolina Industrial Commission",
        "level": "",
        "case_types": [],
        "system": "state",
        "examples": [],
        "court_url": "http://www.ic.nc.gov/",
        "type": "appellate",
        "id": "ncworkcompcom",
        "location": "North Carolina"
    },
    {
        "regex": [
            "${wd} N(\\.|(orth)) Car?olina",
            "Charlotte Division"
        ],
        "dates": [
            {
                "start": "1872-06-04",
                "end": null
            }
        ],
        "name": "District Court, W.D. North Carolina",
        "level": "",
        "case_types": [],
        "system": "federal",
        "examples": [],
        "court_url": "http://www.ncwd.uscourts.gov/",
        "type": "appellate",
        "id": "ncwd",
        "location": "North Carolina"
    },
    {
        "regex": [
            "${md} N(\\.|(orth)) Car?olina",
            "Greensboro Division"
        ],
        "dates": [
            {
                "start": null,
                "end": null
            }
        ],
        "name": "District Court, M.D. North Carolina",
        "level": "",
        "case_types": [],
        "system": "federal",
        "examples": [],
        "court_url": "http://www.ncmd.uscourts.gov/",
        "type": "trial",
        "id": "ncmd",
        "location": "North Carolina"
    },
    {
        "regex": [
            "${ed} N(\\.|(orth)) Car?olina",
            "${usdc} ${ed} North Caroi?lina"
        ],
        "dates": [
            {
                "start": null,
                "end": null
            }
        ],
        "name": "District Court, E.D. North Carolina",
        "level": "gjc",
        "case_types": [],
        "system": "federal",
        "examples": [
            "United States District Court Eastern District Of North Caroilina Elizabeth City Division"
        ],
        "court_url": "http://www.nced.uscourts.gov/",
        "type": "trial",
        "id": "nced",
        "location": "North Carolina"
    },
    {
        "regex": [
            "(^|\\s)W\\.? ?D(\\.|(istrict))? (of )?North Carolina"
        ],
        "dates": [
            {
                "start": "1984-04-01",
                "end": null
            }
        ],
        "name": "United States Bankruptcy Court, W.D. North Carolina",
        "level": "",
        "case_types": [],
        "system": "federal",
        "examples": [],
        "court_url": "http://www.ncwb.uscourts.gov/",
        "type": "bankruptcy",
        "id": "ncwb",
        "location": "North Carolina"
    },
    {
        "regex": [
            "(^|\\s)M\\.? ?D(\\.|(istrict))? (of )?North Carolina"
        ],
        "dates": [
            {
                "start": "1984-04-01",
                "end": null
            }
        ],
        "name": "United States Bankruptcy Court, M.D. North Carolina",
        "level": "",
        "case_types": [],
        "system": "federal",
        "examples": [],
        "court_url": "http://www.ncmb.uscourts.gov/",
        "type": "bankruptcy",
        "id": "ncmb",
        "location": "North Carolina"
    },
    {
        "regex": [
            "(^|\\s)E\\.? ?D(\\.|(istrict))? (of )?North Carolina",
            "North Carolina Raleigh Division",
            "${usbc} Greenville Division",
            "${usbc} Raleigh Division"
        ],
        "dates": [
            {
                "start": "1984-04-01",
                "end": null
            }
        ],
        "name": "United States Bankruptcy Court, E.D. North Carolina",
        "level": "",
        "case_types": [],
        "system": "federal",
        "examples": [
            "United States Bankruptcy Court Greenville Division Greenville Division",
            "United States Bankruptcy Court Raleigh Division Raleigh Division"
        ],
        "court_url": "https://ecf.nceb.uscourts.gov/",
        "type": "bankruptcy",
        "id": "nceb",
        "location": "North Carolina"
    },
    {
        "regex": [
            "Court of Appeals? of North Dakota"
        ],
        "dates": [
            {
                "start": "1987-09-01",
                "end": null
            }
        ],
        "name": "North Dakota Court of Appeals",
        "level": "",
        "case_types": [],
        "system": "state",
        "examples": [],
        "court_url": "http://www.ndcourts.gov/default.htm",
        "type": "appellate",
        "id": "ndctapp",
        "location": "North Dakota"
    },
    {
        "regex": [
            "Supreme Court of North Dakota",
            "Supreme Court Of The Territory Of Dakota",
            "North Dakota Supreme Court"
        ],
        "dates": [
            {
                "start": "1861-01-01",
                "end": null
            }
        ],
        "name": "North Dakota Supreme Court",
        "level": "",
        "case_types": [],
        "system": "state",
        "examples": [
            "Supreme Court Of The Territory Of Dakota"
        ],
        "court_url": "http://www.ndcourts.gov/default.htm",
        "type": "appellate",
        "id": "nd",
        "location": "North Dakota"
    },
    {
        "regex": [
            "${d} (D)? ?${ndak}"
        ],
        "dates": [
            {
                "start": "1889-11-02",
                "end": null
            }
        ],
        "name": "District Court, D. North Dakota",
        "level": "",
        "case_types": [],
        "system": "federal",
        "examples": [],
        "court_url": "http://www.ndd.uscourts.gov/",
        "type": "appellate",
        "id": "ndd",
        "location": "North Dakota"
    },
    {
        "regex": [
            "${d} ${ndak}"
        ],
        "dates": [
            {
                "start": "1984-04-01",
                "end": null
            }
        ],
        "name": "United States Bankruptcy Court, D. North Dakota",
        "level": "",
        "case_types": [],
        "system": "federal",
        "examples": [],
        "court_url": "http://www.ndd.uscourts.gov/",
        "type": "bankruptcy",
        "id": "ndb",
        "location": "North Dakota"
    },
    {
        "regex": [
            "Supreme Courts? of Ohio",
            "(State of)? ?Ohio Supreme Court",
            "Ohio Supreme Court",
            "Supreme Court Ohio",
            "Supreme Of Court Of Ohio"
        ],
        "dates": [
            {
                "start": "1841-01-01",
                "end": null
            }
        ],
        "name": "Ohio Supreme Court",
        "level": "",
        "case_types": [],
        "system": "state",
        "examples": [],
        "court_url": "http://www.supremecourt.ohio.gov/",
        "type": "appellate",
        "id": "ohio",
        "location": "Ohio"
    },
    {
        "regex": [
            "(${oh_counties}) County Court Of Ohio",
            "State Of Ohio.* County Court",
            "County Court of.* county.* Ohio",
            "County Court.* Ohio",
            "${oh_counties} County Court.* Ohio"
        ],
        "dates": [
            {
                "start": "1841-01-01",
                "end": null
            }
        ],
        "name": "Ohio County Courts",
        "level": "gjc",
        "case_types": [],
        "system": "state",
        "examples": [
            "Harrison County Court Of Ohio",
            "Highland County Court Of Ohio",
            "Huron County Court Of Ohio"
        ],
        "type": "trial",
        "id": "ohiocountyct",
        "location": "Ohio"
    },
  {
        "regex": [
            "Ohio Superior Court",
            "Superior Court Of Ohio"
        ],
        "dates": [
            {
                "start": null,
                "end": null
            }
        ],
        "name": "Ohio Superior Court",
        "level": "gjc",
        "case_types": [],
        "system": "state",
        "examples": [
            "State Of Ohio Superior Court Cincinnati",
            "State Of Ohio Superior Court Cincinnati Hamilton County",
            "State Of Ohio Superior Court Cleveland County",
            "State Of Ohio Superior Court Franklin County",
            "State Of Ohio Superior Court Montgomery County",
            "State Of Ohio Superior Court Of Cincinnati Hamilton County"
        ],
        "type": "trial",
        "id": null,
        "location": "Ohio"
    },
  {
        "regex": [
            "Magistrate S Court.* ohio"
        ],
        "dates": [
            {
                "start": null,
                "end": null
            }
        ],
        "name": "Ohio Magistrate Court",
        "level": "gjc",
        "case_types": [],
        "system": "state",
        "examples": [
            "Magistrate S Court Of Cincinnati Ohio",
            "Magistrate S Court Of Cincinnati Township Ohio",
            "Magistrate S Court Of Franklin County Ohio",
            "Magistrate S Court Of Hamilton County Ohio",
            "Magistrate S Court Of Lucas County Ohio"
        ],
        "type": "trial",
        "id": null,
        "location": "Ohio"
    },
    {
        "regex": [
            "State Of Ohio ${bw} Circuit ${oh_counties} County",
            "State Of Ohio Circuit Court"
        ],
        "dates": [
            {
                "start": null,
                "end": null
            }
        ],
        "name": "Ohio Circuit Courts",
        "level": "gjc",
        "case_types": [],
        "system": "state",
        "examples": [
            "State Of Ohio Circuit Court Belmont County"
        ],
        "type": "trial",
        "id": null,
        "location": "Ohio"
    },
    {
        "regex": [
            "State Of Ohio District Court ${oh_counties} County"
        ],
        "dates": [
            {
                "start": null,
                "end": null
            }
        ],
        "name": "Ohio District Courts",
        "level": "gjc",
        "case_types": [],
        "system": "state",
        "examples": [],
        "type": "trial",
        "id": null,
        "location": "Ohio"
    },
    {
        "regex": [
            "Probate Court of.* Ohio",
            "Probate Court Of Hamilton County",
            "State Of Ohio Probate Court",
            "State Of Ohio Court Of Probate",
            "Ohio.* Probate",
            "Court Of Insolvency.* ohio",
            "Probate Court ${oh_counties}",
            "State Of Ohio Court Of Insolvency"
        ],
        "dates": [
            {
                "start": "1976-01-01",
                "end": null
            }
        ],
        "name": "Probate Courts of Ohio",
        "level": "",
        "case_types": [],
        "system": "state",
        "examples": [
            "Probate Court Of Hamilton County",
            "State Of Ohio Probate Court Putnam County",
            "Court Of Insolvency Of Cincinnati Ohio",
            "Court Of Insolvency Of Hamilton County Ohio",
            "Court Of Insolvency Of Hamilton Ohio"
        ],
        "type": "appellate",
        "id": null,
        "location": "Ohio"
    },
    {
        "regex": [
            "Court of Appeals of Ohio",
            "Ohio Court of Appeals",
            "Ohio Appeals?.*Dist",
            "Ohio Appeals ${bw} Dist",
            "Courts? Of Appeals?.* Ohio",
            "Court Appeals.* ohio",
            "Court Appeals of Ohio"
        ],
        "dates": [
            {
                "start": "1912-01-01",
                "end": null
            }
        ],
        "name": "Ohio Court of Appeals",
        "level": "",
        "case_types": [],
        "system": "state",
        "examples": [],
        "court_url": "http://www.supremecourt.ohio.gov/JudSystem/districtCourts/",
        "type": "appellate",
        "id": "ohioctapp",
        "location": "Ohio"
    },
    {
        "regex": [
            "Court of Claims of Ohio",
            "Court Of Claims Victims Of Crime Division State Of Ohio"
        ],
        "dates": [
            {
                "start": "1975-01-01",
                "end": null
            }
        ],
        "name": "Ohio Court of Claims",
        "level": "",
        "case_types": [],
        "system": "state",
        "examples": [
          "Court Of Claims Victims Of Crime Division State Of Ohio"
        ],
        "court_url": "http://www.cco.state.oh.us/",
        "type": "appellate",
        "id": "ohioctcl",
        "location": "Ohio"
    },
    {
        "regex": [
            "Court Of Common Pleas (of)? ?Ohio",
            "Court Of Common Pleas (of)? ?(${bw} County)? ?Ohio",
            "Court Of Common Pleas Summit County",
            "Court Of Common Pleas Portage County",
            "Court Of Common Pleas Wood County",
            "Ohio Court Of Common Pleas",
            "Court Of Common Pleas Of.* Ohio",
            "Common Pleas Court Of Ohio",
            "Ohio Common Pleas",
            "State Of Ohio Common Pleas Court",
            "State Of Ohio Court Of Common Pleas",
            "Ohio Court Of Common Pleas",
            "Common Pleas Court.* Ohio",
            "Court Of Comman Pleas Of Lucas County Ohio",
            "Court.* Common.* Pleas.* Ohio",
            "Police Court Of.* Ohio",
            "Ohio Police Court"
        ],
        "dates": [
            {
                "start": "1787-01-01",
                "end": null
            }
        ],
        "name": "Court Of Common Pleas Of Ohio",
        "level": "",
        "case_types": [],
        "system": "state",
        "examples": [
            "Court Of Common Pleas Of Ohio Mahoning County Domestic Relations Division",
            "Court Of Common Pleas Of Ohio Juvenile Division Lake County",
            "Court Of Common Pleas Of Ohio Greene County",
            "Court Of Common Pleas Summit County",
            "Court Of Common Pleas Franklin County Ohio Civil Division",
            "Ohio Common Pleas",
            "State Of Ohio Common Pleas Court",
            "Ohio Police Court"
        ],
        "type": "trial",
        "id": null,
        "location": "Ohio"
    },
    {
        "regex": [
            "Juvenile Court of ${bw} County.*(Ohio)",
            "Ohio Juvenile Court"
        ],
        "dates": [
            {
                "start": null,
                "end": null
            }
        ],
        "name": "Juvenile Court of Ohio",
        "level": "",
        "case_types": [],
        "system": "state",
        "examples": [],
        "type": "appellate",
        "id": null,
        "location": "Ohio"
    },
    {
        "regex": [
            ".* Municipal Court.* Ohio",
            "Lakewood Municipal Court Cuyahoga County",
            "Lakewood Municipal Court",
            "Medina Municipal Court",
            "Municipal Court (${oh_counties}) County",
            "(${oh_counties}) County Municipal Court",
            "Newton Falls Municipal Court",
            "State Of Ohio Municipal Court",
            "Circleville Municipal Court",
            "State Of Ohio.* Municipal Court"
        ],
        "dates": [
            {
                "start": null,
                "end": null
            }
        ],
        "name": "Municipal Courts of Ohio",
        "level": "",
        "case_types": [],
        "system": "state",
        "examples": [
            "Lakewood Municipal Court Cuyahoga County",
            "Clermont County Municipal Court Civil Division"
        ],
        "type": "trial",
        "id": "ohmunict",
        "location": "Ohio"
    },
    {
        "regex": [
            "${usdc} ${nd} Ohio",
            "In The District Court Of The United States Northern District Of Ohio"
        ],
        "dates": [
            {
                "start": "1882-07-20",
                "end": null
            }
        ],
        "name": "District Court, N.D. Ohio",
        "level": "",
        "case_types": [],
        "system": "federal",
        "examples": [
            "In The District Court Of The United States Northern District Of Ohio Eastern Division"
        ],
        "court_url": "http://www.ohnd.uscourts.gov/",
        "type": "trial",
        "id": "ohnd",
        "location": "Ohio"
    },
    {
        "regex": [
            "^${d} ?(D)? ?Ohio"
        ],
        "dates": [
            {
                "start": "1803-02-19",
                "end": "1855-02-10"
            }
        ],
        "name": "District Court, D. Ohio",
        "level": "",
        "case_types": [],
        "system": "federal",
        "examples": [],
        "court_url": "http://www.uscourts.gov/",
        "type": "appellate",
        "id": "ohiod",
        "location": "Ohio"
    },
    {
        "regex": [
            "${sd} Ohio",
            "${usdc} ${sd} Ohio",
            "Us District Court S D O Cincinnati"
        ],
        "dates": [
            {
                "start": "1855-02-10",
                "end": null
            }
        ],
        "name": "District Court, S.D. Ohio",
        "level": "",
        "case_types": [],
        "system": "federal",
        "examples": [
          "Us District Court S D O Cincinnati"
        ],
        "court_url": "http://www.ohsd.uscourts.gov/",
        "type": "trial",
        "id": "ohsd",
        "location": "Ohio"
    },
    {
        "regex": [
            "(^|\\s)N\\.? ?D(\\.|(istrict))? (of )?Ohio",
            "Northern District of Ohio",
            "${usbc} N D Ohio"
        ],
        "dates": [
            {
                "start": "1984-04-01",
                "end": null
            }
        ],
        "name": "United States Bankruptcy Court, N.D. Ohio",
        "level": "",
        "case_types": [],
        "system": "federal",
        "examples": [
            "United States Bankruptcy Court N D Ohio"
        ],
        "court_url": "http://www.ohnb.uscourts.gov/",
        "type": "bankruptcy",
        "id": "ohnb",
        "location": "Ohio"
    },
    {
        "regex": [
            "(^|\\s)S\\. ?D(\\.|(istrict))? (of )?Ohio"
        ],
        "dates": [
            {
                "start": "1984-04-01",
                "end": null
            }
        ],
        "name": "United States Bankruptcy Court, S.D. Ohio",
        "level": "",
        "case_types": [],
        "system": "federal",
        "examples": [],
        "court_url": "http://www.ohsb.uscourts.gov/",
        "type": "bankruptcy",
        "id": "ohsb",
        "location": "Ohio"
    },
    {
        "regex": [
            "Board Of Tax Appeals Of Ohio Department Of Taxation"
        ],
        "dates": [
            {
                "start": null,
                "end": null
            }
        ],
        "name": "Board Of Tax Appeals Of Ohio Department Of Taxation",
        "level": "iac",
        "case_types": [],
        "system": "state",
        "examples": [
            "Board Of Tax Appeals Of Ohio Department Of Taxation"
        ],
        "type": "special",
        "id": null,
        "location": "Ohio"
    },
    {
        "regex": [
            "^${d} ?(D)? ?${ok}",
            "${usdc} ${d} ${ok}"
        ],
        "dates": [
            {
                "start": null,
                "notes": "Divided in two",
                "end": null
            }
        ],
        "name": "United States District Court for the District of Oklahoma",
        "level": "gjc",
        "case_types": [
            "all"
        ],
        "federal_circuit": 10,
        "jurisdiction": "",
        "appeal_to": "ca10",
        "system": "federal",
        "examples": [
            "District Court D Oklahoma"
        ],
        "type": "trial",
        "id": "okd",
        "location": "Oklahoma"
    },
    {
        "regex": [
            "Court of Criminal Appeals? (of )?Oklahoma",
            "Criminal Courts? of Appeals? of Oklahoma"
        ],
        "dates": [
            {
                "start": "1907-01-01",
                "end": null
            }
        ],
        "name": "Court of Criminal Appeals of Oklahoma",
        "level": "colr",
        "case_types": [],
        "system": "state",
        "examples": [],
        "court_url": "http://www.okcca.net/",
        "type": "appellate",
        "id": "oklacrimapp",
        "location": "Oklahoma"
    },
    {
        "regex": [
            "Supreme Court (of)? ?Oklahoma",
            "(State of)? ?Oklahoma Supreme Court",
            "Supreme Court Of The Territory Of Oklahoma"
        ],
        "dates": [
            {
                "start": "1884-01-01",
                "end": null
            }
        ],
        "name": "Supreme Court of Oklahoma",
        "level": "",
        "case_types": [],
        "system": "state",
        "examples": [
            "Supreme Court Of The Territory Of Oklahoma"
        ],
        "court_url": "http://www.oscn.net/oscn/schome/start.htm",
        "type": "appellate",
        "id": "okla",
        "location": "Oklahoma"
    },
    {
        "regex": [
            "Court of Civils? Appeals? of Oklahoma",
            "Oklahoma Court of Civil Appeals?",
            "Court of Appeals?,? (civil )?(of )?(State )?(of )?Oklahoma"
        ],
        "dates": [
            {
                "start": "1968-01-01",
                "end": null
            }
        ],
        "name": "Court of Civil Appeals of Oklahoma",
        "level": "iac",
        "case_types": [],
        "system": "state",
        "examples": [
          "Courts Of Appeal Of Oklahoma Division"
        ],
        "court_url": "http://www.oscn.net/oscn/schome/civilappeals.htm",
        "type": "appellate",
        "id": "oklacivapp",
        "location": "Oklahoma"
    },
    {
        "regex": [
            "Oklahoma Judicial Ethics Advisory Panel",
            "Judicial Ethics Advisory Panel Of Oklahoma"
        ],
        "dates": [
            {
                "start": null,
                "end": null
            }
        ],
        "name": "Oklahoma Judicial Ethics Advisory Panel",
        "level": "",
        "case_types": [],
        "system": "state",
        "examples": [],
        "court_url": "http://www.oscn.net/applications/oscn/index.asp?ftdb=STOKCSJE&level=1",
        "type": "appellate",
        "id": "oklajeap",
        "location": "Oklahoma"
    },
    {
        "regex": [
            "Court on the Judiciary of Oklahoma"
        ],
        "dates": [
            {
                "start": null,
                "end": null
            }
        ],
        "name": "Court on the Judiciary of Oklahoma",
        "level": "",
        "case_types": [],
        "system": "state",
        "examples": [],
        "court_url": "http://en.wikipedia.org/wiki/Oklahoma_Court_on_the_Judiciary",
        "type": "appellate",
        "id": "oklacoj",
        "location": "Oklahoma"
    },
    {
        "regex": [
            "${wd} ${ok}",
            "${usdc} ${wd} ${ok}",
            "United States District Court For The Westrn District Of Oklahoma"
        ],
        "dates": [
            {
                "start": "1906-06-16",
                "end": null
            }
        ],
        "name": "United States District Court, Oklahoma Western",
        "level": "",
        "case_types": [],
        "system": "federal",
        "examples": [
          "United States District Court For The Westrn District Of Oklahoma"
        ],
        "court_url": "http://www.uscourts.gov/",
        "type": "appellate",
        "id": "okwd",
        "location": "Oklahoma"
    },
    {
        "regex": [
            "${usdc} ${nd} ${ok}"
        ],
        "dates": [
            {
                "start": "1925-02-16",
                "end": null
            }
        ],
        "name": "United States District Court, Oklahoma Northern",
        "level": "",
        "case_types": [],
        "system": "federal",
        "examples": [],
        "court_url": "http://www.oknd.uscourts.gov/",
        "type": "appellate",
        "id": "oknd",
        "location": "Oklahoma"
    },
    {
        "regex": [
            "${usdc} ${ed} ${ok}"
        ],
        "dates": [
            {
                "start": "1906-06-16",
                "end": null
            }
        ],
        "name": "United States District Court, Oklahoma Eastern",
        "level": "",
        "case_types": [],
        "system": "federal",
        "examples": [],
        "court_url": "http://www.oked.uscourts.gov/",
        "type": "trial",
        "id": "oked",
        "location": "Oklahoma"
    },
    {
        "regex": [
            "Attorney General of Oklahoma"
        ],
        "dates": [
            {
                "start": null,
                "end": null
            }
        ],
        "name": "Oklahoma Attorney General Reports",
        "level": "",
        "case_types": [],
        "system": "state",
        "examples": [],
        "court_url": "http://www.oscn.net/applications/oscn/Index.asp?ftdb=STOKAG&level=1",
        "type": "ag",
        "id": "oklaag",
        "location": "Oklahoma"
    },
    {
        "regex": [
            "(^|\\s)W\\.? ?D(\\.|(istrict))? (of )?Oklahoma"
        ],
        "dates": [
            {
                "start": "1984-04-01",
                "end": null
            }
        ],
        "name": "United States Bankruptcy Court, W.D. Oklahoma",
        "level": "",
        "case_types": [],
        "system": "federal",
        "examples": [],
        "court_url": "http://www.okwb.uscourts.gov/",
        "type": "bankruptcy",
        "id": "okwb",
        "location": "Oklahoma"
    },
    {
        "regex": [
            "(^|\\s)N\\.? ?D(\\.|(istrict))? (of )?Oklahoma"
        ],
        "dates": [
            {
                "start": "1984-04-01",
                "end": null
            }
        ],
        "name": "United States Bankruptcy Court, N.D. Oklahoma",
        "level": "",
        "case_types": [],
        "system": "federal",
        "examples": [],
        "court_url": "http://www.oknb.uscourts.gov/",
        "type": "bankruptcy",
        "id": "oknb",
        "location": "Oklahoma"
    },
    {
        "regex": [
            "(^|\\s)E\\.? ?D(\\.|(istrict))? (of )?Oklahoma"
        ],
        "dates": [
            {
                "start": "1984-04-01",
                "end": null
            }
        ],
        "name": "United States Bankruptcy Court, E.D. Oklahoma",
        "level": "",
        "case_types": [],
        "system": "federal",
        "examples": [],
        "court_url": "http://www.okeb.uscourts.gov/",
        "type": "bankruptcy",
        "id": "okeb",
        "location": "Oklahoma"
    },
    {
        "regex": [
            "Court,? of Appeals? of (the )?(state of )?Oregon",
            "Oregon,? Court of Appeals"
        ],
        "dates": [
            {
                "start": "1969-07-01",
                "end": null
            }
        ],
        "name": "Court of Appeals of Oregon",
        "level": "",
        "case_types": [],
        "system": "state",
        "examples": [],
        "court_url": "http://courts.oregon.gov/COA/",
        "type": "appellate",
        "id": "orctapp",
        "location": "Oregon"
    },
    {
        "regex": [
            "Oregon Tax Court"
        ],
        "dates": [
            {
                "start": "1962-01-01",
                "end": null
            }
        ],
        "name": "Oregon Tax Court",
        "level": "",
        "case_types": [],
        "system": "state",
        "examples": [],
        "court_url": "http://courts.oregon.gov/Tax/Pages/index.aspx",
        "type": "appellate",
        "id": "ortc",
        "location": "Oregon"
    },
    {
        "regex": [
            "Supreme Court (((for)|(of)) the State )?of (the )?Oregon",
            "Oregon,? Supreme Court",
            "Supreme Court Oregon"
        ],
        "dates": [
            {
                "start": "1841-01-01",
                "end": null
            }
        ],
        "name": "Oregon Supreme Court",
        "level": "",
        "case_types": [],
        "system": "state",
        "examples": [],
        "court_url": "http://www.publications.ojd.state.or.us/Pages/OpinionsSC.aspx",
        "type": "appellate",
        "id": "or",
        "location": "Oregon"
    },
    {
        "regex": [
            "^${d} ?(D)? ?Oregon",
            "${usdc} ${d} Oregon",
            "${usdc} Oregon",
            "${usdc} District To Oregon"
        ],
        "dates": [
            {
                "start": "1859-03-03",
                "end": null
            }
        ],
        "name": "District Court, D. Oregon",
        "level": "",
        "case_types": [],
        "system": "federal",
        "examples": [
            "United States District Court District To Oregon"
        ],
        "court_url": "http://www.ord.uscourts.gov/",
        "type": "appellate",
        "id": "ord",
        "location": "Oregon"
    },
    {
        "regex": [
            "Oregon"
        ],
        "dates": [
            {
                "start": "1984-04-01",
                "end": null
            }
        ],
        "name": "United States Bankruptcy Court, D. Oregon",
        "level": "",
        "case_types": [],
        "system": "federal",
        "examples": [],
        "court_url": "http://www.orb.uscourts.gov/",
        "type": "bankruptcy",
        "id": "orb",
        "location": "Oregon"
    },
    {
        "regex": [
            "Common Pleas Court.* Pennsylvania",
            "Common Pleas Of.* Pennsylvania",
            "Court Of Common Pleas.* Pennsylvania",
            "Common Pleas Court of Phila",
            "Common Pleas Of Philadelphia"
        ],
        "name_abbreviation": null,
        "dates": [
            {
                "start": null,
                "end": null
            }
        ],
        "name": "Common Pleas Court Of Pennsylvania",
        "level": null,
        "case_types": [],
        "jurisdiction": "P.A.",
        "system": "state",
        "examples": [
            "Common Pleas Court Of Chester County Pennsylvania"
        ],
        "type": null,
        "id": null,
        "location": "Pennsylvania"
    },
    {
        "regex": [
            "Court of Judicial Discipline of Pennsylvania"
        ],
        "dates": [
            {
                "start": "1993-05-18",
                "end": null
            }
        ],
        "name": "Court of Judicial Discipline of Pennsylvania",
        "level": "",
        "case_types": [],
        "system": "state",
        "examples": [],
        "court_url": "http://www.pacourts.us/courts/court-of-judicial-discipline\u200e",
        "type": "appellate",
        "id": "cjdpa",
        "location": "Pennsylvania"
    },
    {
        "regex": [
            "Circuit Court Of Pennsylvania ${pa_places}"
        ],
        "dates": [
            {
                "start": null,
                "end": null
            }
        ],
        "name": "Pennsylvania Circuit Courts",
        "level": "gjc",
        "case_types": [],
        "system": "state",
        "examples": [],
        "type": "trial",
        "id": null,
        "location": "Pennsylvania"
    },
    {
        "regex": [
            "${sup} Pennsylvania",
            "State of Pennsylvania Supreme Court",
            "Supreme Court Of Errors And Appeals Of Pennsylvania"
        ],
        "dates": [
            {
                "start": "1722-05-22",
                "end": null
            }
        ],
        "name": "Supreme Court of Pennsylvania",
        "level": "",
        "case_types": [],
        "system": "state",
        "id": "pa",
        "examples": [],
        "court_url": "http://www.pacourts.us/courts/supreme-court/",
        "type": "appellate",
        "cites": [
            "Pa."
        ],
        "location": "Pennsylvania"
    },
    {
        "regex": [
            "Superior Court (of ?){1,2} Pennsylvania",
            "(Commonwealth of )?Pennsylvania,? Superior Court"
        ],
        "dates": [
            {
                "start": "1895-01-01",
                "end": null
            }
        ],
        "name": "Superior Court of Pennsylvania",
        "level": "iac",
        "case_types": [],
        "system": "state",
        "examples": [],
        "court_url": "http://www.pacourts.us/courts/superior-court/",
        "type": "appellate",
        "id": "pasuperct",
        "location": "Pennsylvania"
    },
    {
        "regex": [
            "Pennsylvania Commonwealth Court"
        ],
        "dates": [
            {
                "start": "1968-01-01",
                "end": null
            }
        ],
        "name": "Pennsylvania Commonwealth Court",
        "level": "iac",
        "case_types": [],
        "system": "state",
        "examples": [
            "Pennsylvania Commonwealth Court"
        ],
        "type": "appellate",
        "id": null,
        "location": "Pennsylvania"
    },
    {
        "regex": [
            "Commonwealth Court of Pennsylvania",
            "Pennsylvania, Commonwealth Court"
        ],
        "dates": [
            {
                "start": "1968-01-01",
                "end": null
            }
        ],
        "name": "Commonwealth Court of Pennsylvania",
        "level": "",
        "case_types": [],
        "system": "state",
        "examples": [],
        "court_url": "http://www.pacourts.us/courts/commonwealth-court/",
        "type": "appellate",
        "id": "pacommwct",
        "location": "Pennsylvania"
    },
    {
        "regex": [
            "${usdc} ${ed} ${pa}",
            "${usdc} Eastern Disthict Of ${pa}",
            "United States Ditsrict Court Eastern Disthict Of ${pa}",
            "United States District Court Of For The Eastern District Of Pennsylvania"
        ],
        "dates": [
            {
                "start": "1818-04-20",
                "end": null
            }
        ],
        "name": "District Court, E.D. Pennsylvania",
        "level": "",
        "case_types": [],
        "system": "federal",
        "examples": [
            "United States District Court Eastern District OF PENNA",
            "United States District Court Eastern Disthict Of Pennsylvania",
            "United States District Court Eastern Dist Of Pennsylvania",
            "United States Ditsrict Court Eastern District Of Pennsylvania",
            "United States District Of Court Eastern District Of Pennsylvania",
            "United States District Court Of For The Eastern District Of Pennsylvania",
            "United States District Court For The District For The Eastern District Of Pennsylvania"
        ],
        "court_url": "http://www.paed.uscourts.gov/",
        "type": "appellate",
        "id": "paed",
        "location": "Pennsylvania"
    },
    {
        "regex": [
            "${dc} D ${pa}",
            "${dc} ${pa}",
            "${usdc} ${d} ${pa}",
            "${usdc} ${pa}"
        ],
        "dates": [
            {
                "start": "1789-09-24",
                "end": "1818-04-20"
            }
        ],
        "name": "District Court, D. Pennsylvania",
        "level": "",
        "case_types": [],
        "notes": "Removed working ${d} ${pa} because it worked too well and catches other courts",
        "system": "federal",
        "examples": [],
        "court_url": "http://www.uscourts.gov/",
        "type": "appellate",
        "id": "pennsylvaniad",
        "location": "Pennsylvania"
    },
    {
        "regex": [
            "${usdc} ${md} ${pa}",
            "${md} ${pa}"
        ],
        "dates": [
            {
                "start": "1901-03-02",
                "end": null
            }
        ],
        "name": "District Court, M.D. Pennsylvania",
        "level": "",
        "case_types": [],
        "system": "federal",
        "examples": [
            "United States District Court M D Pennsylvania"
        ],
        "court_url": "http://www.pamd.uscourts.gov/",
        "type": "appellate",
        "id": "pamd",
        "location": "Pennsylvania"
    },
    {
        "regex": [
            "${wd} ${pa}",
            "United States District Court For The Westernd District Of Pennsylvania",
            "${usdc} ${wd} ${pa}"
        ],
        "dates": [
            {
                "start": "1818-04-20",
                "end": null
            }
        ],
        "name": "District Court, W.D. Pennsylvania",
        "level": "",
        "case_types": [],
        "system": "federal",
        "examples": [
          "United States District Court For The Westernd District Of Pennsylvania"
        ],
        "court_url": "http://www.pawd.uscourts.gov/",
        "type": "trial",
        "id": "pawd",
        "location": "Pennsylvania"
    },
    {
        "regex": [
            "(^|\\s)E\\.? ?D(\\.|(istrict))? (of )?${pa}"
        ],
        "dates": [
            {
                "start": "1984-04-01",
                "end": null
            }
        ],
        "name": "United States Bankruptcy Court, E.D. Pennsylvania",
        "level": "",
        "case_types": [],
        "system": "federal",
        "examples": [],
        "court_url": "http://www.paeb.uscourts.gov/",
        "type": "bankruptcy",
        "id": "paeb",
        "location": "Pennsylvania"
    },
    {
        "regex": [
            "(^|\\s)M\\.? ?D(\\.|(istrict))? (of )?${pa}"
        ],
        "dates": [
            {
                "start": "1984-04-01",
                "end": null
            }
        ],
        "name": "United States Bankruptcy Court, M.D. Pennsylvania",
        "level": "",
        "case_types": [],
        "system": "federal",
        "examples": [],
        "court_url": "http://www.pamb.uscourts.gov/",
        "type": "bankruptcy",
        "id": "pamb",
        "location": "Pennsylvania"
    },
    {
        "regex": [
            "(^|\\s)W\\.? ?D(\\.|(istrict))? (of )?${pa}"
        ],
        "dates": [
            {
                "start": "1984-04-01",
                "end": null
            }
        ],
        "name": "United States Bankruptcy Court, W.D. Pennsylvania",
        "level": "",
        "case_types": [],
        "system": "federal",
        "examples": [],
        "court_url": "http://www.pawb.uscourts.gov/",
        "type": "bankruptcy",
        "id": "pawb",
        "location": "Pennsylvania"
    },
    {
        "regex": [
<<<<<<< HEAD
            "Tribunal D[eé] Apelaciones D[eé] Puerto Rico"
=======
            "Tribunal D(e|é) Apelaciones D(e|é) Puerto Rico",
            "Tribunal Circuito D(e|é) Apelaci(ó|o)nes",
            "Tribunal Del Circuito De Apelaci(ó|o)nes",
            "Tribunal Circuito D(e|é) Apelaci(ó|o)nes",
            "Tribunal Circuito D(e|é) Apelacines",
            "Tribunal Circuito",
            "Tribunal Circuito D\\xc3\\xa9 Apelaciones",
            "Tribunal Circuito De Apelaci\\xc3\\xb3Nes",
            "Tribunal D(e|é)",
            "Tribunal Circu(í|i)to De Apelaciones"
>>>>>>> d268cd87
        ],
        "dates": [
            {
                "start": null,
                "end": null
            }
        ],
        "name": "Tribunal De Apelaciones De Puerto Rico/Court of Appeals of Puerto Rico",
        "level": "iac",
        "case_types": [],
        "system": "federal",
<<<<<<< HEAD
        "examples": [],
        "type": "appellate",
        "id": "prapp",
        "location": "Puerto Rico"
    },
    {
        "regex": [
            "Tribunal Dé Circuito De Apelaciones",
            "Tribunal De Apelaciones",
            "Tribunal Del? Circuito",
            "Tribunal Circuito"
        ],
        "dates": [
            {
                "start": null,
                "end": null
            }
=======
        "examples": [
            "Tribunal Circuíto De Apelaciones De Puerto Rico CircuíTo Regional Ii Bayam",
            "Tribunal Circuito Dé Apelaci"
>>>>>>> d268cd87
        ],
        "type": "appellate",
        "id": "prapp",
        "location": "Puerto Rico"
    },
  {
        "regex": [
            "Tribunal Supremo De Puerto Rico",
            "Tribunal Supremo Of Puerto Rico",
            "Supremo Tribunal De Puerto Rico"
        ],
        "dates": [
            {
                "start": null,
                "end": null
            }
        ],
        "name": "Supreme Court of Puerto Rico",
        "level": "colr",
        "case_types": [],
        "system": "state",
        "examples": [
            "Tribunal Supremo Of Puerto Rico",
            "Tribunal Supremo De Puerto Rico0"
        ],
        "type": "appellate",
        "id": "prsupreme",
        "location": "Puerto Rico"
    },
    {
        "regex": [
            "Supreme Court,? of Rhode Island",
            "Supreme Court Rhode Island"
        ],
        "dates": [
            {
                "start": "1747-01-01",
                "end": null
            }
        ],
        "name": "Supreme Court of Rhode Island",
        "level": "",
        "case_types": [],
        "system": "state",
        "examples": [],
        "court_url": "http://www.courts.ri.gov/courts/supremecourt/default.aspx",
        "type": "appellate",
        "id": "ri",
        "location": "Rhode Island"
    },
    {
        "regex": [
            "State of Rhode Island, Superior Court",
            "Superior Court Of Rhode Island",
            "Rhode Island Superior Court"
        ],
        "dates": [
            {
                "start": "1747-01-01",
                "end": null
            }
        ],
        "name": "Superior Court of Rhode Island",
        "level": "",
        "case_types": [],
        "system": "state",
        "examples": [],
        "court_url": "https://www.courts.ri.gov/Courts/SuperiorCourt/Pages/default.aspx",
        "type": "appellate",
        "id": "risuperct",
        "location": "Rhode Island"
    },
    {
        "regex": [
            "${usdc} ${ri}",
            "${usdc} D ${ri}",
            "${d} ${ri}"
        ],
        "dates": [
            {
                "start": "1790-06-23",
                "end": null
            }
        ],
        "name": "District Court, D. Rhode Island",
        "level": "",
        "case_types": [],
        "system": "federal",
        "examples": [],
        "court_url": "http://www.rid.uscourts.gov/",
        "type": "trial",
        "id": "rid",
        "location": "Rhode Island"
    },
    {
        "regex": [
            "(^|\\s)D(\\.|(istrict))? ?Rhode Island",
            ", Rhode Island",
            ", D\\.R\\.I"
        ],
        "dates": [
            {
                "start": "1984-04-01",
                "end": null
            }
        ],
        "name": "United States Bankruptcy Court, D. Rhode Island",
        "level": "",
        "case_types": [],
        "system": "federal",
        "examples": [],
        "court_url": "http://www.rib.uscourts.gov/",
        "type": "bankruptcy",
        "id": "rib",
        "location": "Rhode Island"
    },
    {
        "regex": [
            "Court of Appeals? of South Carolina",
            "South Carolina Court of Appeals"
        ],
        "dates": [
            {
                "start": "1983-01-01",
                "end": null
            }
        ],
        "name": "Court of Appeals of South Carolina",
        "level": "",
        "case_types": [],
        "system": "state",
        "examples": [],
        "court_url": "http://www.judicial.state.sc.us/appeals/",
        "type": "appellate",
        "id": "scctapp",
        "location": "South Carolina"
    },
    {
        "regex": [
            "Supreme Court of South Carolina",
            "State of South Carolina Supreme Court"
        ],
        "dates": [
            {
                "start": "1841-01-01",
                "end": null
            }
        ],
        "name": "Supreme Court of South Carolina",
        "level": "",
        "case_types": [],
        "system": "state",
        "examples": [
            "State Of South Carolina Supreme Court"
        ],
        "court_url": "http://www.judicial.state.sc.us/supreme/",
        "type": "appellate",
        "id": "sc",
        "location": "South Carolina"
    },
    {
        "regex": [
            "${usdc} ${d} ${sc}",
            "${usdc} ${sc}",
            "^${d} ${sc}"
        ],
        "dates": [
            {
                "start": "1789-09-24",
                "notes": "subdivided/extinct",
                "end": "1823-02-21"
            }
        ],
        "name": "District Court, D. South Carolina",
        "level": "",
        "case_types": [],
        "system": "federal",
        "examples": [
            "United States District Court D South Carolina Spartanburg Division",
            "United States District Court D South Carolina Greenville Division",
            "United States District Court For South Carolina Beaufort Division",
            "United States District Court D Sourth Carolina Columbia Division"
        ],
        "court_url": "http://www.scd.uscourts.gov/",
        "type": "appellate",
        "id": "scd",
        "location": "South Carolina"
    },
    {
        "regex": [
            "${ed} South Carolina"
        ],
        "dates": [
            {
                "start": "1823-02-21",
                "end": "1965-10-07"
            }
        ],
        "name": "District Court, E.D. South Carolina",
        "level": "",
        "case_types": [],
        "system": "federal",
        "examples": [],
        "court_url": "http://www.scd.uscourts.gov/",
        "type": "appellate",
        "id": "southcarolinaed",
        "location": "South Carolina"
    },
    {
        "regex": [
            "${wd} S(\\.|(outh))? C(\\.|(arolina))?"
        ],
        "dates": [
            {
                "start": "1823-02-21",
                "end": "1965-10-07"
            }
        ],
        "name": "District Court, W.D. South Carolina",
        "level": "",
        "case_types": [],
        "system": "federal",
        "examples": [],
        "court_url": "http://www.ncwd.uscourts.gov/",
        "type": "trial",
        "id": "southcarolinawd",
        "location": "South Carolina"
    },
    {
        "regex": [
            "(^|\\s)D(\\.|(istrict))? ?(of )?South Carolina",
            "D\\.S\\.C"
        ],
        "dates": [
            {
                "start": "1984-04-01",
                "end": null
            }
        ],
        "name": "United States Bankruptcy Court, D. South Carolina",
        "level": "",
        "case_types": [],
        "system": "federal",
        "examples": [],
        "court_url": "http://www.scb.uscourts.gov/",
        "type": "bankruptcy",
        "id": "scb",
        "location": "South Carolina"
    },
    {
        "regex": [
            "Supreme Court of South Dakota",
            "Supreme Court South Dakota"
        ],
        "dates": [
            {
                "start": "1889-01-01",
                "end": null
            }
        ],
        "name": "Supreme Court of South Dakota",
        "level": "colr",
        "case_types": [],
        "system": "state",
        "examples": [
            "Supreme Court Of South Dakota"
        ],
        "court_url": "http://www.sdjudicial.com/",
        "type": "appellate",
        "id": "sd",
        "location": "South Dakota"
    },
    {
        "regex": [
            "${usdc} ${sdak}",
            "${usdc} ${d} ${sdak}",
            "United States District Court For The Central District Of South Dakota"
        ],
        "dates": [
            {
                "start": "1889-11-02",
                "end": null
            }
        ],
        "name": "District Court, D. South Dakota",
        "level": "",
        "case_types": [],
        "system": "federal",
        "examples": [
          "United States District Court For The Central District Of South Dakota"
        ],
        "court_url": "http://www.sdd.uscourts.gov/",
        "type": "trial",
        "id": "sdd",
        "location": "South Dakota"
    },
    {
        "regex": [
            "(^|\\s)D\\. ${sdak}"
        ],
        "dates": [
            {
                "start": "1984-04-01",
                "end": null
            }
        ],
        "name": "United States Bankruptcy Court, D. South Dakota",
        "level": "",
        "case_types": [],
        "system": "federal",
        "examples": [],
        "court_url": "https://ecf.sdb.uscourts.gov/",
        "type": "bankruptcy",
        "id": "sdb",
        "location": "South Dakota"
    },
    {
        "regex": [
            "${sup} Tennessee",
            "${sup} Errors and Appeals, Nashville",
            "State of Tennessee Supreme Court"
        ],
        "dates": [
            {
                "start": "1790-01-01",
                "end": null
            }
        ],
        "name": "Tennessee Supreme Court",
        "level": "",
        "case_types": [],
        "system": "state",
        "examples": [],
        "court_url": "https://www.tncourts.gov/courts/supreme-court",
        "type": "appellate",
        "id": "tenn",
        "location": "Tennessee"
    },
    {
        "regex": [
            "Court of Criminal Appeals? of Tennessee"
        ],
        "dates": [
            {
                "start": "1925-01-01",
                "end": null
            }
        ],
        "name": "Court of Criminal Appeals of Tennessee",
        "level": "",
        "case_types": [],
        "system": "state",
        "examples": [],
        "court_url": "http://www.tsc.state.tn.us/courts/court-criminal-appeals",
        "type": "appellate",
        "id": "tenncrimapp",
        "location": "Tennessee"
    },
    {
        "regex": [
            "Court of Appeals? (of )?Tennessee",
            "Tennessee Court of Appeals"
        ],
        "dates": [
            {
                "start": "1925-01-01",
                "end": null
            }
        ],
        "name": "Court of Appeals of Tennessee",
        "level": "",
        "case_types": [],
        "system": "state",
        "examples": [],
        "court_url": "http://www.tncourts.gov/courts/court-appeals",
        "type": "appellate",
        "id": "tennctapp",
        "location": "Tennessee"
    },
    {
        "regex": [
            "${wd} ${tn}",
            "${usdc} ${wd} ${tn}"
        ],
        "dates": [
            {
                "start": "1802-04-29",
                "end": null
            }
        ],
        "name": "District Court, W.D. Tennessee",
        "level": "",
        "case_types": [],
        "system": "federal",
        "examples": [
            "United States District Court W D Tennessee Western Division Western Division"
        ],
        "court_url": "http://www.tnwd.uscourts.gov/",
        "type": "appellate",
        "id": "tnwd",
        "location": "Tennessee"
    },
    {
        "regex": [
            "${d} D ${tn}",
            "${d} ?(D)? ?${tn}"
        ],
        "dates": [
            {
                "start": "1797-01-31",
                "end": "1839-06-18"
            }
        ],
        "name": "District Court, D. Tennessee",
        "level": "",
        "case_types": [],
        "system": "federal",
        "examples": [],
        "court_url": "http://www.uscourts.gov/",
        "type": "appellate",
        "id": "tennessed",
        "location": "Tennessee"
    },
    {
        "regex": [
            "${usdc} ${md} ${tn}"
        ],
        "dates": [
            {
                "start": "1839-06-18",
                "end": null
            }
        ],
        "name": "District Court, M.D. Tennessee",
        "level": "",
        "case_types": [],
        "system": "federal",
        "examples": [],
        "court_url": "http://www.tnmd.uscourts.gov/",
        "type": "trial",
        "id": "tnmd",
        "location": "Tennessee"
    },
    {
        "regex": [
            "${ed} ${tn}",
            "${usdc} ${ed} At Knoxville Tennessee"
        ],
        "dates": [
            {
                "start": "1802-04-29",
                "end": null
            }
        ],
        "name": "District Court, E.D. Tennessee",
        "level": "",
        "case_types": [],
        "system": "federal",
        "examples": [
          "United States District Court For The Eastern District Of At Knoxville Tennessee"
        ],
        "court_url": "http://www.tned.uscourts.gov/",
        "type": "trial",
        "id": "tned",
        "location": "Tennessee"
    },
    {
        "regex": [
            "(^|\\s)W\\.? ?D(\\.|(istrict))? (of )?${tn}"
        ],
        "dates": [
            {
                "start": "1984-04-01",
                "end": null
            }
        ],
        "name": "United States Bankruptcy Court, W.D. Tennessee",
        "level": "",
        "case_types": [],
        "system": "federal",
        "examples": [],
        "court_url": "http://www.tnwb.uscourts.gov/",
        "type": "bankruptcy",
        "id": "tnwb",
        "location": "Tennessee"
    },
    {
        "regex": [
            "(^|\\s)M\\.? ?D(\\.|(istrict))? (of) ?${tn}",
            "Middle District of Tennessee",
            "M\\.D\\.S\\. Tennessee"
        ],
        "dates": [
            {
                "start": "1984-04-01",
                "end": null
            }
        ],
        "name": "United States Bankruptcy Court, M.D. Tennessee",
        "level": "",
        "case_types": [],
        "system": "federal",
        "examples": [],
        "court_url": "http://www.tnmb.uscourts.gov/",
        "type": "bankruptcy",
        "id": "tnmb",
        "location": "Tennessee"
    },
    {
        "regex": [
            "(^|\\s)E\\.? ?D(\\.|(istrict))? (of )?${tn}"
        ],
        "dates": [
            {
                "start": "1984-04-01",
                "end": null
            }
        ],
        "name": "United States Bankruptcy Court, E.D. Tennessee",
        "level": "",
        "case_types": [],
        "system": "federal",
        "examples": [],
        "court_url": "http://www.tneb.uscourts.gov/",
        "type": "bankruptcy",
        "id": "tneb",
        "location": "Tennessee"
    },
    {
        "regex": [
            "(^|\\s)D\\. ${tn}"
        ],
        "dates": [
            {
                "start": "1797-01-01",
                "end": "1801-01-01"
            }
        ],
        "name": "United States Bankruptcy Court, D. Tennessee",
        "level": "",
        "case_types": [],
        "system": "federal",
        "examples": [],
        "court_url": "http://www.fjc.gov/history/home.nsf/page/courts_district_tn_mp.html",
        "type": "bankruptcy",
        "id": "tennesseeb",
        "location": "Tennessee"
    },
    {
        "regex": [
            "Special Court of Review"
        ],
        "dates": [
            {
                "start": null,
                "end": null
            }
        ],
        "name": "Texas Special Court of Review",
        "level": "",
        "case_types": [],
        "system": "state",
        "examples": [],
        "court_url": "http://www.scjc.state.tx.us/",
        "type": "appellate",
        "id": "texreview",
        "location": "Texas"
    },
    {
        "regex": [
            "Supreme Court,? of Texas",
            "(State of )?Texas,? Supreme Court",
            "Commission of Appeals of Texas",
            "Supreme Court Of Texes"
        ],
        "dates": [
            {
                "start": "1840-01-01",
                "end": null
            }
        ],
        "name": "Texas Supreme Court",
        "level": "",
        "case_types": [],
        "system": "state",
        "examples": [],
        "court_url": "http://www.supreme.courts.state.tx.us/",
        "type": "appellate",
        "id": "tex",
        "location": "Texas"
    },
    {
        "regex": [
            "Texas Judicial Panel on Multidistrict Litigation"
        ],
        "dates": [
            {
                "start": null,
                "end": null
            }
        ],
        "name": "Texas Judicial Panel on Multidistrict Litigation",
        "level": "",
        "case_types": [],
        "system": "state",
        "examples": [],
        "court_url": "http://www.txcourts.gov/about-texas-courts/multi-district-litigation-panel.aspx",
        "type": "appellate",
        "id": "texjpml",
        "location": "Texas"
    },
    {
        "regex": [
            "Court of Appeals? of Texas",
            "Court of Civil Appeals of (Beaumont, )?Texas",
            "Texas Court of Appeals Beaumont",
            "STATE OF TEXAS COURT OF CIVIL APPEALS",
            "Texas Court Of Appeals",
            "State Of Texas First Court Of Civil Appeals",
            "State Of Texas Fourteenth Court Of Appeals",
            "The Texas Court Of Civil Appeals",
            "Tx Court Of Civil Appeals Houston 1St Dist",
            "Court Of Civil Appeal Of Texas",
            "Court Of Civil Appeals Second Supreme Judicial District Of Texas",
            "Texas Court Of Civil Appeals"
        ],
        "dates": [
            {
                "start": "1891-01-01",
                "end": null
            }
        ],
        "name": "Court of Civil Appeals of Texas",
        "level": "",
        "case_types": [],
        "system": "state",
        "examples": [
            "State Of Texas Fourteenth Court Of Appeals",
            "Tx Court Of Civil Appeals Houston 1St Dist",
            "Court Of Civil Appeals Second Supreme Judicial District Of Texas"
        ],
        "court_url": "http://www.courts.state.tx.us/courts/coa.asp",
        "type": "appellate",
        "id": "texapp",
        "location": "Texas"
    },
    {
        "regex": [
            "Court of Criminal Appeals? of Texas",
            "State Of Texas Court Of Criminal Appeals",
            "The Texas Court Of Criminal Appeals",
            "Texas Court Of Criminal Appeals"
        ],
        "dates": [
            {
                "start": "1841-01-01",
                "end": null
            }
        ],
        "name": "Court of Criminal Appeals of Texas",
        "level": "",
        "case_types": [],
        "system": "state",
        "examples": [],
        "court_url": "http://www.cca.courts.state.tx.us/",
        "type": "appellate",
        "id": "texcrimapp",
        "location": "Texas"
    },
    {
        "regex": [
            "^${d} ?(D)? ?${tx}",
            "${usdc} ${d} ${tx}"
        ],
        "dates": [
            {
                "start": "1845-12-29",
                "end": "1857-02-21"
            }
        ],
        "name": "District Court, D. Texas",
        "level": "",
        "case_types": [],
        "system": "federal",
        "examples": [],
        "type": "appellate",
        "id": "texd",
        "location": "Texas"
    },
    {
        "regex": [
            "${usdc} ${wd} ${tx}",
            "U S District Court West Dist Tex",
            "${usdc} For The Western Of District Texas Austin Division",
            "United States District Court For The Western Division Of Texas Waco Division"
        ],
        "dates": [
            {
                "start": "1857-02-21",
                "end": null
            }
        ],
        "name": "District Court, W.D. Texas",
        "level": "",
        "case_types": [],
        "system": "federal",
        "examples": [
          "United States District Court For The Western Of District Texas Austin Division"
        ],
        "court_url": "http://www.txwd.uscourts.gov/",
        "type": "appellate",
        "id": "txwd",
        "location": "Texas"
    },
    {
        "regex": [
            "${ed} ${tx}"
        ],
        "dates": [
            {
                "start": "1857-02-21",
                "end": null
            }
        ],
        "name": "District Court, E.D. Texas",
        "level": "",
        "case_types": [],
        "system": "federal",
        "examples": [],
        "court_url": "http://www.txed.uscourts.gov/",
        "type": "trial",
        "id": "txed",
        "location": "Texas"
    },
    {
        "regex": [
            "${sd} ${tx}?",
            "${usdc} ${sd} ${tx}"
        ],
        "dates": [
            {
                "start": "1902-03-11",
                "end": null
            }
        ],
        "name": "District Court, S.D. Texas",
        "level": "",
        "case_types": [],
        "system": "federal",
        "examples": [
            "United States District Court S D Tex Brownsville Division"
        ],
        "court_url": "http://www.txs.uscourts.gov/",
        "type": "trial",
        "id": "txsd",
        "location": "Texas"
    },
    {
        "regex": [
            "${nd} ${tx}",
            "${usdc} ${nd} ${tx}",
            "United States District Court For The Northern Disstrict Of Texas Fort Worth Division",
            "United States District Court For The Northern District Division Of Texas Dallas Division",
            "United States District Court For The Northern Division Texas Wichita Falls Division"
        ],
        "dates": [
            {
                "start": null,
                "end": null
            }
        ],
        "name": "District Court, N.D. Texas",
        "level": "",
        "case_types": [],
        "system": "federal",
        "examples": [],
        "court_url": "http://www.txnd.uscourts.gov/",
        "type": "trial",
        "id": "txnd",
        "location": "Texas"
    },
    {
        "regex": [
            "Attorney General of Texas"
        ],
        "dates": [
            {
                "start": null,
                "end": null
            }
        ],
        "name": "Texas Attorney General Reports",
        "level": "",
        "case_types": [],
        "system": "state",
        "examples": [],
        "court_url": "https://texasattorneygeneral.gov/",
        "type": "ag",
        "id": "texag",
        "location": "Texas"
    },
    {
        "regex": [
            "${usdc} ${wd} ${tx}",
            "${wd} ${tx}"
        ],
        "dates": [
            {
                "start": "1984-04-01",
                "end": null
            }
        ],
        "name": "United States District Court, W.D. Texas",
        "level": "",
        "case_types": [],
        "system": "federal",
        "examples": [],
        "court_url": "http://www.txwd.uscourts.gov/",
        "type": "bankruptcy",
        "id": "txwb",
        "location": "Texas"
    },
    {
        "regex": [
            "${ed} Texas"
        ],
        "dates": [
            {
                "start": "1984-04-01",
                "end": null
            }
        ],
        "name": "United States Bankruptcy Court, E.D. Texas",
        "level": "",
        "case_types": [],
        "system": "federal",
        "examples": [],
        "court_url": "http://www.txeb.uscourts.gov/",
        "type": "bankruptcy",
        "id": "txeb",
        "location": "Texas"
    },
    {
        "regex": [
            "(^|\\s)S\\.? ?D(\\.|(istrict))? (of )?Texas"
        ],
        "dates": [
            {
                "start": "1984-04-01",
                "end": null
            }
        ],
        "name": "United States Bankruptcy Court, S.D. Texas",
        "level": "",
        "case_types": [],
        "system": "federal",
        "examples": [],
        "court_url": "http://www.txs.uscourts.gov/bankruptcy/",
        "type": "bankruptcy",
        "id": "txsb",
        "location": "Texas"
    },
    {
        "regex": [
            "(^|\\s)N\\.? ?D(\\.|(istrict))? (of )?Texas"
        ],
        "dates": [
            {
                "start": "1984-04-01",
                "end": null
            }
        ],
        "name": "United States Bankruptcy Court, N.D. Texas",
        "level": "",
        "case_types": [],
        "system": "federal",
        "examples": [],
        "court_url": "http://www.txnb.uscourts.gov/",
        "type": "bankruptcy",
        "id": "txnb",
        "location": "Texas"
    },
    {
        "regex": [
            "${coa} Utah",
            "Utah ${coa}"
        ],
        "dates": [
            {
                "start": "1987-01-17",
                "end": null
            }
        ],
        "name": "Court of Appeals of Utah",
        "level": "",
        "case_types": [],
        "system": "state",
        "examples": [],
        "court_url": "http://www.utcourts.gov/courts/appell/",
        "type": "appellate",
        "id": "utahctapp",
        "location": "Utah"
    },
    {
        "regex": [
            "${sup} (the)? ?(state of)? ?Utah",
            "Supreme Court Of Utah",
            "State Of Utah Supreme Court",
            "Supreme Court Of The Territory Of Utah"
        ],
        "dates": [
            {
                "start": "1850-01-01",
                "end": null
            }
        ],
        "name": "Utah Supreme Court",
        "level": "",
        "case_types": [],
        "system": "state",
        "examples": [],
        "court_url": "http://www.utcourts.gov/opinions/supopin/index.htm",
        "type": "appellate",
        "id": "utah",
        "location": "Utah"
    },
    {
        "regex": [
            "^${d} ?(D)? ?Utah",
            "${usdc} District Of Utah Central Division",
            "${usdc} ${d} Utah",
            "${usdc} Utah",
            "${usdc} In And For The District Of Utah Northern Division"
        ],
        "dates": [
            {
                "start": "1894-07-16",
                "end": null
            }
        ],
        "name": "District Court, D. Utah",
        "level": "",
        "case_types": [],
        "system": "federal",
        "examples": [
            "United States District Court District Of Utah Central Division",
            "United States District Court In And For The District Of Utah Northern Division"
        ],
        "court_url": "http://www.utd.uscourts.gov/",
        "type": "trial",
        "id": "utd",
        "location": "Utah"
    },
    {
        "regex": [
            "Utah"
        ],
        "dates": [
            {
                "start": "1984-04-01",
                "end": null
            }
        ],
        "name": "United States Bankruptcy Court, D. Utah",
        "level": "",
        "case_types": [],
        "system": "federal",
        "examples": [],
        "court_url": "http://www.utb.uscourts.gov/",
        "type": "bankruptcy",
        "id": "utb",
        "location": "Utah"
    },
    {
        "regex": [
            "Supreme Court of Vermont"
        ],
        "dates": [
            {
                "start": "1778-01-01",
                "end": null
            }
        ],
        "name": "Supreme Court of Vermont",
        "level": "colr",
        "case_types": [],
        "system": "state",
        "id": "vt",
        "examples": [],
        "court_url": "http://www.vermontjudiciary.org/gtc/supreme/default.aspx",
        "type": "appellate",
        "cites": [
            "Vt"
        ],
        "location": "Vermont"
    },
    {
        "regex": [
            "Superior Court Of Vermont"
        ],
        "dates": [
            {
                "start": null,
                "end": null
            }
        ],
        "name": "Superior Court Of Vermont",
        "level": "gjc",
        "case_types": [],
        "system": "state",
        "id": "vt",
        "examples": [],
        "court_url": "http://www.vermontjudiciary.org/gtc/supreme/default.aspx",
        "type": "trial",
        "location": "Vermont"
    },
    {
        "regex": [
            "${usdc} ${d} ${vt}"
        ],
        "dates": [
            {
                "start": "1791-03-02",
                "end": null
            }
        ],
        "name": "District Court, D. Vermont",
        "level": "",
        "case_types": [],
        "system": "federal",
        "id": "vtd",
        "examples": [],
        "court_url": "http://www.vtd.uscourts.gov/",
        "type": "appellate",
        "cites": [],
        "location": "Vermont"
    },
    {
        "regex": [
            "(^|\\s)D(\\.|(istrict))? ?(of )?Vermont"
        ],
        "dates": [
            {
                "start": "1984-04-01",
                "end": null
            }
        ],
        "name": "United States Bankruptcy Court, D. Vermont",
        "level": "",
        "case_types": [],
        "system": "federal",
        "examples": [],
        "court_url": "http://www.vtb.uscourts.gov/",
        "type": "bankruptcy",
        "id": "vtb",
        "location": "Vermont"
    },
    {
        "regex": [
            "^${d} ?(D)? ?${va}"
        ],
        "dates": [
            {
                "start": "1789-09-24",
                "end": "1801-02-13"
            },
            {
                "start": "1801-03-08",
                "end": "1819-02-04"
            },
            {
                "start": "1864-06-11",
                "end": "1871-02-03"
            }
        ],
        "name": "United States District Court for the District of Virginia",
        "level": "gjc",
        "case_types": [
            "all"
        ],
        "federal_circuit": 4,
        "jurisdiction": "V.A.",
        "appeal_to": "ca4",
        "system": "federal",
        "examples": [
            "District Court D Virginia"
        ],
        "type": "trial",
        "id": "vad",
        "location": "Virginia"
    },
    {
        "regex": [
            "Court of Appeals? of Virginia",
            "Commonwealth Of Virginia Court Of Appeals",
            "Special Court Of Appeals For The State Of Virginia At Law"
        ],
        "dates": [
            {
                "start": "1985-01-01",
                "end": null
            }
        ],
        "name": "Court of Appeals of Virginia",
        "level": "",
        "case_types": [],
        "system": "state",
        "examples": [
            "Commonwealth Of Virginia Court Of Appeals"
        ],
        "court_url": "http://www.courts.state.va.us/courts/cav/",
        "type": "appellate",
        "id": "vactapp",
        "location": "Virginia"
    },
    {
        "regex": [
            "Circuit Court Of ${va_circuits} County Virginia",
            "Circuit Court Of The City Of ${va_cities} Virginia",
            "Circuit Court Of The City Of",
            "Circuit Court Of Franklin County Virginia"
        ],
        "dates": [
            {
                "start": null,
                "end": null
            }
        ],
        "name": "Virginia Circuit Courts",
        "level": "gjc",
        "case_types": [],
        "system": "state",
        "examples": [
            "Circuit Court Of The City Of Salem Virginia",
            "Circuit Court Of Suffolk County Virginia",
            "Circuit Court Of ${va_circuits}.* Virginia"
        ],
        "type": "trial",
        "id": null,
        "location": "Virginia"
    },
    {
        "regex": [
            "Corporation Court Of The City Of ${va_cities} Virginia"
        ],
        "dates": [
            {
                "start": null,
                "end": null
            }
        ],
        "name": "Virginia Corporation Court",
        "level": "gjc",
        "case_types": [],
        "system": "state",
        "examples": [
            "Corporation Court Of The City Of Bristol Virginia",
            "Corporation Court Of The City Of Lynchburg Virginia"
        ],
        "type": "trial",
        "id": null,
        "location": "Virginia"
    },
  {
        "regex": [
            "Chancery Court Of The City Of Richmond Virginia"
        ],
        "dates": [
            {
                "start": null,
                "end": null
            }
        ],
        "name": "Virginia Chancery Court",
        "level": "ljc",
        "case_types": [],
        "system": "state",
        "examples": [
            "Chancery Court Of The City Of Richmond Virginia"
        ],
        "type": "trial",
        "id": null,
        "location": "Virginia"
    },
    {
        "regex": [
            "${sup} Virginia",
            "Virginia,? ${sup}",
            "${sup} Appeals? of Virginia"
        ],
        "dates": [
            {
                "start": "1779-01-01",
                "end": null
            }
        ],
        "name": "Supreme Court of Virginia",
        "level": "",
        "case_types": [],
        "system": "state",
        "examples": [],
        "court_url": "http://www.courts.state.va.us/courts/scv/",
        "type": "appellate",
        "id": "va",
        "location": "Virginia"
    },
    {
        "regex": [
            "${ed} ${va}",
            "${usdc} ${ed} ${va}",
            "${usdc} Eastern of ${va}",
            "United States District Court Eastern District Of Virgnia"
        ],
        "dates": [
            {
                "start": "1819-02-04",
                "end": null
            }
        ],
        "name": "District Court, E.D. Virginia",
        "level": "",
        "case_types": [],
        "system": "federal",
        "examples": [
            "United States District Court Eastern Of Virginia Norfolk Division",
            "United States District Court Eastern District Of Virgnia Norfolk Division An Appeal To 4 Cir Has Been Entered"
        ],
        "court_url": "http://www.vaed.uscourts.gov/",
        "type": "appellate",
        "id": "vaed",
        "location": "Virginia"
    },
    {
        "regex": [
            "${wd} ${va}",
            "${usdc} ${wd} ${va}",
            "United States District Court For The Western Division Of Virginia",
            "United States District Court Virginia Roanoke Division"
        ],
        "dates": [
            {
                "start": "1819-02-04",
                "end": null
            }
        ],
        "name": "District Court, W.D. Virginia",
        "level": "",
        "case_types": [],
        "system": "federal",
        "examples": [
            "United States District Court For The Western Division Of Virginia",
            "United States District Court Virginia Roanoke Division"
        ],
        "court_url": "http://www.vawd.uscourts.gov/",
        "type": "trial",
        "id": "vawd",
        "location": "Virginia"
    },
    {
        "regex": [
            "(^|\\s)E\\.? ?D(\\.|(istrict))?,? ?(of )?${va}"
        ],
        "dates": [
            {
                "start": "1984-04-01",
                "end": null
            }
        ],
        "name": "United States Bankruptcy Court, E.D. Virginia",
        "level": "",
        "case_types": [],
        "system": "federal",
        "examples": [],
        "court_url": "https://www.vaeb.uscourts.gov/",
        "type": "bankruptcy",
        "id": "vaeb",
        "location": "Virginia"
    },
    {
        "regex": [
            "(^|\\s)W\\.? ?D(\\.|(istrict))?,? ?(of )?${va}",
            "Big Stone Gap"
        ],
        "dates": [
            {
                "start": "1984-04-01",
                "end": null
            }
        ],
        "name": "United States Bankruptcy Court, W.D. Virginia",
        "level": "",
        "case_types": [],
        "system": "federal",
        "examples": [],
        "court_url": "http://www.vawb.uscourts.gov/",
        "type": "bankruptcy",
        "id": "vawb",
        "location": "Virginia"
    },
    {
        "regex": [
            "${d} D Washington",
            "${d} ?(D)? ?Washington"
        ],
        "dates": [
            {
                "start": "1890-04-05",
                "notes": "Divided in two",
                "end": "1905-03-02"
            }
        ],
        "name": "United States District Court for the District of Washington",
        "level": "gjc",
        "case_types": [
            "all"
        ],
        "federal_circuit": 9,
        "jurisdiction": "",
        "appeal_to": "ca9",
        "system": "federal",
        "examples": [
            "District Court D Washington"
        ],
        "type": "trial",
        "id": "washd",
        "location": "Washington"
    },
    {
        "regex": [
            "Court of Appeals? of Washington",
            "Washington,? Court of Appeals",
            "Wash Ct Ap"
        ],
        "dates": [
            {
                "start": "1969-01-01",
                "end": null
            }
        ],
        "name": "Court of Appeals of Washington",
        "level": "",
        "case_types": [],
        "system": "state",
        "examples": [
            "Wash Ct Ap 1981 1982 Item 016 Item 018 January 1 1982Provision Of"
        ],
        "court_url": "https://www.courts.wa.gov/appellate_trial_courts/",
        "type": "appellate",
        "id": "washctapp",
        "location": "Washington"
    },
    {
        "regex": [
            "Supreme Court of ?(the state of)? Washington",
            "Washington Supreme Court",
            "Supreme Court of the Territory of Washington",
            "Supreme Court Of State Of Washington",
            "Supreme Court Washington",
            "Supreme Court ?of Washington"
        ],
        "dates": [
            {
                "start": "1853-01-01",
                "notes": "Created when Washington Territory split from Oregon Territory in 1853",
                "end": "1889-01-01"
            },
            {
                "start": "1889-01-01",
                "end": null
            }
        ],
        "name": "Washington Supreme Court",
        "level": "gjc",
        "case_types": [],
        "system": "state",
        "examples": [
            "Supreme Court of the Territory of Washington"
        ],
        "court_url": "https://www.courts.wa.gov/appellate_trial_courts/SupremeCourt/",
        "type": "appellate",
        "id": "wash",
        "location": "Washington"
    },
    {
        "regex": [
            "State Of Washington Intermediate Court Of Appeals",
            "Court Of Appeals Washington",
            "Courts Of Appeals Of Washington"
        ],
        "dates": [
            {
                "start": "1969-05-12",
                "end": null
            }
        ],
        "name": "Washington Court of Appeals",
        "level": "iac",
        "case_types": [],
        "system": "state",
        "examples": [
            "State Of Washington Intermediate Court Of Appeals Division One"
        ],
        "type": "appellate",
        "id": null,
        "location": "Washington"
    },
    {
        "regex": [
            "${wd} Wash(ington)?",
            "${usdc} Western Distict Of Washington At Seattle"
        ],
        "dates": [
            {
                "start": "1905-03-02",
                "end": null
            }
        ],
        "name": "District Court, W.D. Washington",
        "level": "",
        "case_types": [],
        "system": "federal",
        "examples": [
            "United States District Court Western Distict Of Washington At Seattle"
        ],
        "court_url": "http://www.wawd.uscourts.gov/",
        "type": "appellate",
        "id": "wawd",
        "location": "Washington"
    },
    {
        "regex": [
            "${ed} Wash(ington)?"
        ],
        "dates": [
            {
                "start": "1905-03-02",
                "end": null
            }
        ],
        "name": "District Court, E.D. Washington",
        "level": "gjc",
        "case_types": [],
        "system": "federal",
        "examples": [],
        "court_url": "http://www.waed.uscourts.gov/",
        "type": "trial",
        "id": "waed",
        "location": "Washington"
    },
    {
        "regex": [
            "Attorney General of Washington"
        ],
        "dates": [
            {
                "start": null,
                "end": null
            }
        ],
        "name": "Washington Attorney General Reports",
        "level": "",
        "case_types": [],
        "system": "state",
        "examples": [],
        "court_url": "http://www.atg.wa.gov/",
        "type": "ag",
        "id": "washag",
        "location": "Washington"
    },
    {
        "regex": [
            "${wd} Washington"
        ],
        "dates": [
            {
                "start": "1984-04-01",
                "end": null
            }
        ],
        "name": "United States Bankruptcy Court, W.D. Washington",
        "level": "",
        "case_types": [],
        "system": "federal",
        "examples": [],
        "court_url": "http://www.wawb.uscourts.gov/",
        "type": "bankruptcy",
        "id": "wawb",
        "location": "Washington"
    },
    {
        "regex": [
            "(^|\\s)E\\.? ?D(\\.|(istrict))? (of )?Washington"
        ],
        "dates": [
            {
                "start": "1984-04-01",
                "end": null
            }
        ],
        "name": "United States Bankruptcy Court, E.D. Washington",
        "level": "",
        "case_types": [],
        "system": "federal",
        "examples": [],
        "court_url": "http://www.waeb.uscourts.gov/",
        "type": "bankruptcy",
        "id": "waeb",
        "location": "Washington"
    },
    {
        "regex": [
            "${sup} United ?(States)?",
            "Unite(d|s) States ${sup}",
            "United States Supreme",
            "Suppeme Court Of The United States"
        ],
        "dates": [
            {
                "start": "1789-09-24",
                "end": null
            }
        ],
        "name": "Supreme Court of the United States",
        "level": "",
        "case_types": [],
        "system": "federal",
        "id": "scotus",
        "examples": [
            "United States Supreme",
            "Unites States Supreme Court",
            "Suppeme Court Of The United States"
        ],
        "court_url": "http://supremecourt.gov/",
        "type": "appellate",
        "cites": [
            "U.S."
        ],
        "location": "Washington D.C."
    },
    {
        "regex": [
            "Supreme Court of( Appeals? of)?,? West Virginia",
            "West Virginia, Supreme Court of Appeals"
        ],
        "dates": [
            {
                "start": "1863-01-01",
                "end": null
            }
        ],
        "name": "West Virginia Supreme Court",
        "level": "",
        "case_types": [],
        "system": "state",
        "examples": [],
        "court_url": "http://www.courtswv.gov/supreme-court/",
        "type": "appellate",
        "id": "wva",
        "location": "West Virginia"
    },
    {
        "regex": [
            "${sd} ${wv}",
            "${usdc} ${sd} ${wv}"
        ],
        "dates": [
            {
                "start": "1901-01-22",
                "end": null
            }
        ],
        "name": "District Court, S.D. West Virginia",
        "level": "",
        "case_types": [],
        "system": "federal",
        "examples": [
          "United States District Court S D W Va Huntington Division"
        ],
        "court_url": "http://www.wvsd.uscourts.gov/",
        "type": "appellate",
        "id": "wvsd",
        "location": "West Virginia"
    },
    {
        "regex": [
            "${d} ${wv}",
            "${d} D ${wv}",
            "${usdc} ${wd} ${wv}"
        ],
        "dates": [
            {
                "start": "1864-06-11",
                "end": null
            }
        ],
        "name": "District Court, D. West Virginia",
        "level": "",
        "case_types": [],
        "system": "federal",
        "examples": [
            "District Court D West Virginia"
        ],
        "type": "appellate",
        "id": "wvad",
        "location": "West Virginia"
    },
    {
        "regex": [
            "${nd} ${wv}",
            "${usdc} ${nd} ${wv}"
        ],
        "dates": [
            {
                "start": "1901-01-22",
                "end": null
            }
        ],
        "name": "District Court, N.D. West Virginia",
        "level": "",
        "case_types": [],
        "system": "federal",
        "examples": [
            "United States District Court N D West Virginia Wheeling Division"
        ],
        "court_url": "http://www.wvnd.uscourts.gov/",
        "type": "trial",
        "id": "wvnd",
        "location": "West Virginia"
    },
    {
        "regex": [
            "(^|\\s)S\\.? ?D(\\.|(istrict))? (of )?W(\\.|(est)) Virginia"
        ],
        "dates": [
            {
                "start": "1984-04-01",
                "end": null
            }
        ],
        "name": "United States Bankruptcy Court, S.D. West Virginia",
        "level": "",
        "case_types": [],
        "system": "federal",
        "examples": [],
        "court_url": "http://www.wvsb.uscourts.gov/",
        "type": "bankruptcy",
        "id": "wvsb",
        "location": "West Virginia"
    },
    {
        "regex": [
            "(^|\\s)N\\.? ?D(\\.|(istrict))? (of )?W(\\.|(est)) Virginia"
        ],
        "dates": [
            {
                "start": "1984-04-01",
                "end": null
            }
        ],
        "name": "United States District Court, N.D. West Virginia",
        "level": "",
        "case_types": [],
        "system": "federal",
        "examples": [],
        "court_url": "http://www.wvnd.uscourts.gov/",
        "type": "bankruptcy",
        "id": "wvnb",
        "location": "West Virginia"
    },
    {
        "regex": [
            "Court of Appeals? (of ?){1,2} Wisconsin",
            "Wisconsin Court of Appeals",
            "Court Appeals Of Wisconsin"
        ],
        "dates": [
            {
                "start": "1978-08-01",
                "end": null
            }
        ],
        "name": "Court of Appeals of Wisconsin",
        "level": "",
        "case_types": [],
        "system": "state",
        "examples": [],
        "court_url": "http://www.wicourts.gov/courts/appeals/",
        "type": "appellate",
        "id": "wisctapp",
        "location": "Wisconsin"
    },
    {
        "regex": [
            "Wisconsin ${sup}",
            "${sup} ?Wisconsin"
        ],
        "dates": [
            {
                "start": "1836-01-01",
                "end": null
            }
        ],
        "name": "Wisconsin Supreme Court",
        "level": "",
        "case_types": [],
        "system": "state",
        "examples": [],
        "court_url": "http://www.wicourts.gov/courts/supreme/index.htm",
        "type": "appellate",
        "id": "wis",
        "location": "Wisconsin"
    },
    {
        "regex": [
            "Wisconsin Municipal Court"
        ],
        "dates": [
            {
                "start": null,
                "end": null
            }
        ],
        "name": "Wisconsin Municipal Court",
        "level": "",
        "case_types": [],
        "system": "state",
        "locations": 236,
        "examples": [],
        "type": "trial",
        "id": null,
        "location": "Wisconsin"
    },
  {
        "regex": [
            "State Of Wisconsin Circuit Court"
        ],
        "dates": [
            {
                "start": null,
                "end": null
            }
        ],
        "name": "Wisconsin Circuit Court",
        "level": "gjc",
        "case_types": [],
        "system": "state",
        "examples": [
          "State Of Wisconsin Circuit Court Of Waukesha County"
        ],
        "type": "trial",
        "id": null,
        "location": "Wisconsin"
    },
    {
        "regex": [
            "${ed} Wisconsin",
            "${usdc} ${ed} ${wi}"
        ],
        "dates": [
            {
                "start": "1870-06-30",
                "end": null
            }
        ],
        "name": "District Court, E.D. Wisconsin",
        "level": "",
        "case_types": [],
        "system": "federal",
        "examples": [],
        "court_url": "http://www.wied.uscourts.gov/",
        "type": "appellate",
        "id": "wied",
        "location": "Wisconsin"
    },
    {
        "regex": [
            "^${d} ?(D)? ?Wisconsin",
            "${usdc} ${d} ${wi}"
        ],
        "dates": [
            {
                "start": "1848-05-29",
                "end": "1870-06-30"
            }
        ],
        "name": "District Court, D. Wisconsin",
        "level": "",
        "case_types": [],
        "system": "federal",
        "examples": [],
        "type": "trial",
        "id": "wisd",
        "location": "Wisconsin"
    },
    {
        "regex": [
            "${wd} Wisconsin",
            "${usdc} ${wd} ${wi}"
        ],
        "dates": [
            {
                "start": "1870-06-30",
                "end": null
            }
        ],
        "name": "District Court, W.D. Wisconsin",
        "level": "",
        "case_types": [],
        "system": "federal",
        "examples": [],
        "court_url": "http://www.wiwd.uscourts.gov/",
        "type": "trial",
        "id": "wiwd",
        "location": "Wisconsin"
    },
    {
        "regex": [
            "Attorney General of Wisconsin"
        ],
        "dates": [
            {
                "start": null,
                "end": null
            }
        ],
        "name": "Wisconsin Attorney General Reports",
        "level": "",
        "case_types": [],
        "system": "state",
        "examples": [],
        "court_url": "https://docs.legis.wisconsin.gov/misc/oag",
        "type": "ag",
        "id": "wisag",
        "location": "Wisconsin"
    },
    {
        "regex": [
            "(^|\\s)E\\.? ?D(\\.|(istrict))? (of )?Wis(consin)?"
        ],
        "dates": [
            {
                "start": "1984-04-01",
                "end": null
            }
        ],
        "name": "United States Bankruptcy Court, E.D. Wisconsin",
        "level": "",
        "case_types": [],
        "system": "federal",
        "examples": [],
        "court_url": "http://www.wieb.uscourts.gov/",
        "type": "bankruptcy",
        "id": "wieb",
        "location": "Wisconsin"
    },
    {
        "regex": [
            "(^|\\s)W(\\.|(estern))? ?D(\\.|(istrict))? (of )?Wis(consin)?"
        ],
        "dates": [
            {
                "start": "1984-04-01",
                "end": null
            }
        ],
        "name": "United States Bankruptcy Court, W.D. Wisconsin",
        "level": "",
        "case_types": [],
        "system": "federal",
        "examples": [],
        "court_url": "http://www.wiwb.uscourts.gov/",
        "type": "bankruptcy",
        "id": "wiwb",
        "location": "Wisconsin"
    },
    {
        "regex": [
            "${sup} Wyoming",
            "Supreme Court Of Wyoming",
            "Supreme Court Of The Territory Of Wyoming"
        ],
        "dates": [
            {
                "start": "1921-01-01",
                "end": null
            }
        ],
        "name": "Wyoming Supreme Court",
        "level": "",
        "case_types": [],
        "system": "state",
        "examples": [],
        "court_url": "http://www.courts.state.wy.us/",
        "type": "appellate",
        "id": "wyo",
        "location": "Wyoming"
    },
    {
        "regex": [
            "${usa} ${coa} Eleventh Circuit",
            "Circuit ${coa} ${n11} Circuit",
            "${uscoa} ${n11} ?(Circuit)?",
            "Eleventh Circuit Court Of Appeals",
            "U S Court Of Appeals For The Eleventh Circuit",
            "United States Court Of Appeals Eleventh Circuit United States District Court Southern District Of Florida"
        ],
        "name_abbreviation": null,
        "dates": [
            {
                "start": "1981-10-01",
                "end": null
            }
        ],
        "name": "United States Court of Appeals for the Eleventh Circuit",
        "level": "iac",
        "case_types": [
            "all"
        ],
        "federal_circuit": 11,
        "jurisdiction": "ca11",
        "appeal_to": [
            "scotus"
        ],
        "lower_courts": [
            "almd",
            "alnd",
            "alsd",
            "flmd",
            "flnd",
            "flsd",
            "gamd",
            "gand",
            "gasd"
        ],
        "system": "federal",
        "examples": [
            "United States Court Of Appeals Eleventh"
        ],
        "court_url": "http://www.ca11.uscourts.gov/",
        "type": "appellate",
        "id": "ca11",
        "location": ""
    },
    {
        "regex": [
            "Native American Tribal Courts"
        ],
        "name_abbreviation": null,
        "dates": [
            {
                "start": null,
                "end": null
            }
        ],
        "name": "Native American Tribal Courts",
        "level": "ljc",
        "case_types": [
            "all"
        ],
        "jurisdiction": null,
        "appeal_to": null,
        "locations": 40,
        "examples": [],
        "system": "tribal",
        "type": "trial",
        "id": null,
        "location": ""
    },
    {
        "regex": [
            "Hopi Trial Court"
        ],
        "name_abbreviation": null,
        "dates": [
            {
                "start": null,
                "end": null
            }
        ],
        "name": "Hopi Trial Court",
        "level": "ljc",
        "jurisdiction": "A.Z.",
        "appeal_to": null,
        "lower_courts": [],
        "locations": 1,
        "examples": [],
        "system": "tribal",
        "type": "special",
        "id": null,
        "location": ""
    },
    {
        "regex": [
            "Hopi Appellate Court"
        ],
        "name_abbreviation": null,
        "dates": [
            {
                "start": null,
                "end": null
            }
        ],
        "name": "Hopi Appellate Court",
        "level": "iac",
        "jurisdiction": "A.Z.",
        "appeal_to": null,
        "lower_courts": [],
        "locations": 1,
        "examples": [],
        "system": "tribal",
        "type": "special",
        "id": null,
        "location": ""
    },
    {
        "regex": [
            "Delaware Court of Oyer and Terminer",
            "Court Of Oyer And Terminer Of Delaware"
        ],
        "name_abbreviation": null,
        "dates": [
            {
                "start": "1719-01-01",
                "end": null
            }
        ],
        "name": "Court of Oyer and Terminer",
        "level": "gjc",
        "case_types": [],
        "notes": null,
        "jurisdiction": "D.E.",
        "system": "state",
        "examples": [],
        "court_url": "http://courts.delaware.gov/Superior/",
        "active": false,
        "type": "trial",
        "id": "delsuperct",
        "location": ""
    },
    {
        "regex": [
            "Court of Common Pleas and Oyer and Terminer for the City of Savannah"
        ],
        "dates": [
            {
                "start": "1819-01-01",
                "regorginization_date": "1853-01-01",
                "end": null,
                "notes": "Converted to the city court of Savannah"
            }
        ],
        "name": "Court of Common Pleas and Oyer and Terminer for the City of Savannah",
        "level": "gjc",
        "case_types": null,
        "jurisdiction": "G.A.",
        "system": "state",
        "locations": 1,
        "examples": [],
        "active": false,
        "type": "trial",
        "id": null,
        "location": ""
    },
    {
        "regex": [
            "Mayor\\'s Court of Common Pleas"
        ],
        "name_abbreviation": null,
        "dates": [
            {
                "start": "1805-01-01",
                "notes": "Converted to the Court of Common Pleas and Oyer and Terminer",
                "end": "1819-01-01"
            }
        ],
        "name": "Mayor's Court of Common Pleas",
        "level": "gjc",
        "case_types": null,
        "jurisdiction": "G.A.",
        "system": "state",
        "locations": 1,
        "examples": [],
        "active": false,
        "type": "trial",
        "id": null,
        "location": ""
    },
    {
        "regex": [
            "Land Court of the State of Hawai"
        ],
        "name_abbreviation": null,
        "dates": [
            {
                "start": "1903-01-01",
                "end": null
            }
        ],
        "name": "Land Court of the State of Hawai\u02bbi",
        "level": "ljc",
        "case_types": [
            "land"
        ],
        "jurisdiction": "H.I.",
        "system": "state",
        "examples": [],
        "type": "trial",
        "id": null,
        "location": ""
    },
    {
        "regex": [
            "${dc} ${coa}",
            "${dc} Municipal ${coa}",
            "Municipal ${coa} (for the)? ${dc}",
            "${sup} of the ${dc}"
        ],
        "dates": [
            {
                "start": "1970-01-01",
                "end": null
            }
        ],
        "name": "District of Columbia Court of Appeals",
        "level": "iac",
        "case_types": [],
        "system": "state",
        "examples": [],
        "court_url": "http://www.dccourts.gov/internet/appellate/main.jsf",
        "type": "appellate",
        "id": "dc",
        "location": "Washington D.C."
    },
  {
        "regex": [
            "${super} ${dc}",
            "Superior Court Of The District Of Columbia"
        ],
        "dates": [
            {
                "start": "1970-01-01",
                "end": null
            }
        ],
        "name": "District of Columbia Court of Appeals",
        "level": "gjc",
        "case_types": [],
        "system": "state",
        "examples": [
          "Superior Court Of The District Of Columbia",
          "Superior Court Of The District Of Columbia Family Court",
          "Superior Court Of The District Of Columbia Criminal Division",
          "Superior Court Of The District Of Columbia Civil Division"
        ],
        "type": "trial",
        "id": "dc",
        "location": "Washington D.C."
    },
    {
        "regex": [
            "Court Of Quarter Sessions of New Jersey",
            "Court Of Special Sessions of New Jersey"
        ],
        "dates": [
            {
                "start": "1675-01-01",
                "end": "1947-12-31"
            }
        ],
        "name": "Courts of General Quarter Sessions of the Peace",
        "level": "ljc",
        "case_types": [],
        "system": "state",
        "examples": [
            "Court Of Quarter Sessions Of New Jersey"
        ],
        "type": "trial",
        "id": null,
        "location": ""
    },
    {
        "regex": [
            "State Of Washington Superior Court",
            "State Of Washingon Superior Court"
        ],
        "dates": [
            {
                "start": null,
                "end": null
            }
        ],
        "name": "Washingon Superior Court",
        "level": "trial",
        "case_types": [],
        "system": "state",
        "examples": [
            "State Of Washingon Superior Court Department One",
            "State Of Washington Superior Court At Law",
            "State Of Washington Superior Court"
        ],
        "court_url": "https://www.courts.wa.gov/appellate_trial_courts/?fa=atc.crtPage&crtType=Super",
        "type": "trial",
        "id": null,
        "location": ""
    },
    {
        "regex": [
            "United States Board of Tax Appeals"
        ],
        "dates": [
            {
                "start": "1924-01-01",
                "end": "1942-12-31"
            }
        ],
        "name": "United States Board of Tax Appeals",
        "level": "iac",
        "case_types": [],
        "system": "federal",
        "examples": [],
        "type": "appellate",
        "id": "bta",
        "location": ""
    },
    {
        "regex": [
            "(^|\\s)D(\\.|:|,|(ist(\\.|(rict))))?,? (court )?(of )?Colu(m|(in))bia",
            "(^|\\s)U\\. S\\. District Court for the District of Columbia",
            "${usdc} ${dc}",
            "District Court Of The United States For The District Of Columbia"
        ],
        "dates": [
            {
                "start": "1863-03-03",
                "end": null
            }
        ],
        "name": "District Court, District of Columbia",
        "level": "",
        "case_types": [],
        "system": "federal",
        "examples": [
            "United States District Court District Of Columbia"
        ],
        "court_url": "http://www.dcd.uscourts.gov/",
        "type": "appellate",
        "id": "dcd",
        "location": ""
    },
    {
        "regex": [
            "^${d} ?(D)? ?Orleans"
        ],
        "dates": [
            {
                "start": "1804-10-01",
                "end": "1812-04-08"
            }
        ],
        "name": "District Court, Orleans",
        "level": "",
        "case_types": [],
        "system": "federal",
        "examples": [],
        "court_url": "https://en.wikipedia.org/wiki/United_States_District_Court_for_the_District_of_Orleans",
        "type": "appellate",
        "id": "orld",
        "location": ""
    },
    {
        "regex": [
            "Commerce Court"
        ],
        "name_abbreviation": "U.S. Commerce Ct.",
        "dates": [
            {
                "start": "1910-01-01",
                "end": "1913-01-01"
            }
        ],
        "name": "U.S. Commerce Court",
        "level": "",
        "case_types": [],
        "system": "federal",
        "examples": [],
        "court_url": "http://www.fjc.gov/history/home.nsf/page/courts_special_com.html",
        "type": "appellate",
        "id": "com",
        "location": ""
    },
    {
        "regex": [
            "${usdc} ${d} (the)? ?Virgin Islands?",
            "${usdc} Virgin Islands",
            "${usdc} ${d} St Croix"
        ],
        "name_abbreviation": "U.S. Dist. V.I.",
        "dates": [
            {
                "start": "1977-01-01",
                "end": null
            }
        ],
        "name": "District Court, Virgin Islands",
        "level": "",
        "case_types": [],
        "system": "federal",
        "examples": [],
        "court_url": "http://www.vid.uscourts.gov/",
        "type": "trial",
        "id": "vid",
        "location": ""
    },
     {
        "regex": [
            "Municipal Court Of The Virgin Islands"
        ],
        "name_abbreviation": "",
        "dates": [
            {
                "start": null,
                "end": null
            }
        ],
        "name": "Municipal Court Of The Virgin Islands",
        "level": "",
        "case_types": [],
        "system": "state",
        "examples": [],
        "type": "trial",
        "id": null,
        "location": "Virgin Islands"
    },
    {
        "regex": [
            "Police Court Of The Virgin Islands"
        ],
        "name_abbreviation": "",
        "dates": [
            {
                "start": null,
                "end": null
            }
        ],
        "name": "Police Court Of The Virgin Islands",
        "level": "",
        "case_types": [],
        "system": "state",
        "examples": [],
        "type": "trial",
        "id": null,
        "location": "Virgin Islands"
    },
    {
        "regex": [
            "Superior Court Of The Virgin Islands"
        ],
        "name_abbreviation": "",
        "dates": [
            {
                "start": null,
                "end": null
            }
        ],
        "name": "Superior Court Of The Virgin Islands",
        "level": "",
        "case_types": [],
        "system": "state",
        "examples": [],
        "type": "trial",
        "id": null,
        "location": "Virgin Islands"
    },
    {
        "regex": [
            "Supreme Court Of The Virgin Islands",
            "Territorial Court Of The Virgin Islands"
        ],
        "name_abbreviation": "",
        "dates": [
            {
                "start": null,
                "end": null
            }
        ],
        "name": "Supreme Court Of The Virgin Islands",
        "level": "",
        "case_types": [],
        "system": "state",
        "examples": [],
        "type": "trial",
        "id": null,
        "location": "Virgin Islands"
    },
    {
        "regex": [
            "United States (Claims|Calims) Court",
            "United States Court of (Claims|Calims)",
            "Court Of Claims Of The United States",
            "U S Court Of Claims",
            "United States Of Court Claims",
            "U S Claims Court",
            "United States Claim Court"
        ],
        "name_abbreviation": "Ct. of Claims",
        "dates": [
            {
                "start": "1855-02-24",
                "end": "1992-10-29"
            }
        ],
        "name": "United States Court of Claims",
        "level": "",
        "case_types": [],
        "system": "federal",
        "examples": [
            "United States Court Of Calims"
        ],
        "court_url": "http://www.fjc.gov/history/home.nsf/page/courts_special_coc.html",
        "type": "",
        "id": "cc",
        "location": ""
    },
    {
        "regex": [
            "U\\. S\\. Court of Customs Appeals",
            "(^|\\s)U\\. S\\. Court of Customs and Patent Appeals",
            "${usa} Court of Customs and Patent Appeals",
            "Court of Customs and Patent Appeals",
            "United States Patent And Trademark Office"
        ],
        "dates": [
            {
                "start": "1909-08-05",
                "end": "1982-04-02"
            }
        ],
        "name": "Court of Customs and Patent Appeals",
        "level": "",
        "case_types": [],
        "system": "federal",
        "examples": [
          "United States Patent And Trademark Office?"
        ],
        "court_url": "http://www.cafc.uscourts.gov/",
        "type": "appellate",
        "id": "ccpa",
        "location": ""
    },
    {
        "regex": [
            "${usa} Tax Court"
        ],
        "dates": [
            {
                "start": "1924-01-01",
                "end": null
            }
        ],
        "name": "United States Tax Court",
        "level": "",
        "case_types": [],
        "system": "federal",
        "examples": [],
        "court_url": "http://www.ustaxcourt.gov/",
        "type": "appellate",
        "id": "tax",
        "location": ""
    },
    {
        "regex": [
            "(^|\\s)(U\\. S\\.)|(United States) Court of International Trade"
        ],
        "dates": [
            {
                "start": "1980-01-01",
                "end": null
            }
        ],
        "name": "United States Court of International Trade",
        "level": "",
        "case_types": [],
        "system": "federal",
        "examples": [],
        "court_url": "http://www.cit.uscourts.gov/",
        "type": "appellate",
        "id": "cit",
        "location": ""
    },
    {
        "regex": [
            "${d} ?(D)? ?Puerto Rico",
            "${usdc} ${d} Of Puerto Rico",
            "${usdc} Puerto Rico"
        ],
        "dates": [
            {
                "start": "1966-09-12",
                "end": null
            }
        ],
        "name": "District Court, D. Puerto Rico",
        "level": "",
        "case_types": [],
        "system": "federal",
        "examples": [],
        "court_url": "http://www.prd.uscourts.gov/",
        "type": "trial",
        "id": "prd",
        "location": ""
    },
    {
        "regex": [
            "${usdc} District Of (the) ?Canal Zone",
            "${usdc} Canal Zone",
            "${usdc} ${d} Canal Zone"
        ],
        "dates": [
            {
                "start": "1937-07-26",
                "end": "1982-03-31"
            }
        ],
        "name": "District Court, Canal Zone",
        "level": "",
        "case_types": [],
        "system": "federal",
        "examples": [
            "United States District Court For The District Of The Canal Zone Balboa Division"
        ],
        "court_url": "https://en.wikipedia.org/wiki/United_States_District_Court_for_the_Canal_Zone",
        "type": "trial",
        "id": "canalzoned",
        "location": ""
    },
    {
        "regex": [
            "${usa} Customs Court",
            "United States Custom Court"
        ],
        "dates": [
            {
                "start": "1926-01-01",
                "end": "1980-01-01"
            }
        ],
        "name": "United States Customs Court",
        "level": "",
        "case_types": [],
        "system": "federal",
        "examples": [],
        "court_url": "http://www.fjc.gov/history/home.nsf/page/courts_special_cc_bib.html",
        "type": "appellate",
        "id": "cusc",
        "location": ""
    },
    {
        "regex": [
            "${d} D ${wy}",
            "${usdc} ${wy}",
            "${usdc} ${d} ${wy}"
        ],
        "dates": [
            {
                "start": null,
                "end": null
            }
        ],
        "name": "District Court, D. Wyoming",
        "level": "gjc",
        "case_types": [],
        "system": "federal",
        "examples": [
            "United States District Court District Of Wyoming"
        ],
        "court_url": "http://www.wyd.uscourts.gov/",
        "type": "trial",
        "id": "wyd",
        "location": ""
    },
    {
        "regex": [
            "District Court For The Northern Mariana Islands",
            "${usdc} Northern Mariana Islands",
            "${usdc} ${d} Northern Mariana Islands",
            "United States District Court For The Northern Of Mariana Islands Appellate Division",
            "United States District Court For The Northern District Of The Mariana Islands",
            "United States District Court For The Northern District Of Mariana Islands"
        ],
        "dates": [
            {
                "start": null,
                "end": null
            }
        ],
        "name": "District Court, Northern Mariana Islands",
        "level": "gjc",
        "case_types": [],
        "system": "federal",
        "examples": [],
        "court_url": "http://www.nmid.uscourts.gov/",
        "type": "trial",
        "id": "nmid",
        "location": ""
    },
    {
        "regex": [
            "${usa} (Circuit )?(Courts? )?(of Appeals?(,|.)? ?)?(for the )?(Ninth,? )(Circuit)?",
            "Ninth Circuit Court of Appeals",
            "${ccoa} ${n9} Circuit",
            "${usa} of ${coa} ${n9} Circuit",
            "${usa} ${coa} ${n9} Circuit",
            "${usdca} ${n9} Circuit",
            "${uscoa} ${n9} Circuit",
            "${usa} ${ccoa} ${n9} Circuit",
            "Circuirt Court Of Appeals Ninth Circuit",
            "United States Court Of Appeals For The The Ninth Circuit"
        ],
        "dates": [
            {
                "start": "1891-03-03",
                "end": null
            }
        ],
        "name": "Court of Appeals for the Ninth Circuit",
        "level": "",
        "case_types": [],
        "system": "federal",
        "examples": [
            "Unites States Court Of Appeals Ninth Circuit",
            "United States Of Court Of Appeals Ninth Circuit",
            "United States Court Of Appears Ninth Circuit",
            "United States Court Appeals Ninth Circuit"
        ],
        "court_url": "http://www.ca9.uscourts.gov/",
        "type": "appellate",
        "id": "ca9",
        "location": ""
    },
    {
        "regex": [
            "${usa} (Circuit )?(Courts? )?(of Appeals?(,|.)? ?)?(for the )?(Eighth,? )(Circuit)?",
            "Eighth Circuit ${coa}",
            "${ccoa} ${n8} Circuit?r?",
            "${uscoa} ${n8} Circuit",
            "${usdca} ${n8} Circuit"
        ],
        "dates": [
            {
                "start": "1891-03-03",
                "end": null
            }
        ],
        "name": "Court of Appeals for the Eighth Circuit",
        "level": "",
        "case_types": [],
        "system": "federal",
        "examples": [
            "Circuit Court Of Appeals Eighth Circuit",
            "United States Court Of Appeals Eigth Circuit",
            "Unitetd States Court Of Appeals Eighth Circuit"
        ],
        "court_url": "http://www.ca8.uscourts.gov/",
        "type": "appellate",
        "id": "ca8",
        "location": ""
    },
    {
        "regex": [
            "((^|\\s)((U\\. ?S\\.)|(United States))(,)?) (Circuit )?(Courts? )?(of Appeals?(,|.)? ?)?(for the )?(Third,? )(Circuit)?",
            "Third Circuit ${coa}",
            "${usa} ${coa} ${n3} Circuit",
            "Circuit ${coa} ${n3} Circuit",
            "${ccoa} ${n3} Circuit",
            "${usdca} for the ${n3} Circuit",
            "${usdca} ${n3} Circuit",
            "${uscoa} ${n3} Circuit",
            "${usa} ${ccoa} ${n3} Circuit"
        ],
        "dates": [
            {
                "start": "1891-03-03",
                "end": null
            }
        ],
        "name": "Court of Appeals for the Third Circuit",
        "level": "",
        "case_types": [],
        "system": "federal",
        "examples": [
            "Circuit Court Of Appeals Third Circuit",
            "United States District Court Of Appeals For The Third Circuit",
            "United States Court Of Appeals Of The Third Circuit",
            "United States District Court Of Appeals Third Circuit",
            "In The United States Circuit Court Of Appeals For The Third Circuit"
        ],
        "court_url": "http://www.ca3.uscourts.gov/",
        "type": "appellate",
        "id": "ca3",
        "location": ""
    },
    {
        "regex": [
            "((^|\\s)((U\\. ?S\\.)|(United States))(,)?) (Circuit )?(Courts? )?(of Appeals?(,|.)? ?)?(for the )?(Second,? )(Circuit)?",
            "Second Circuit ${coa}",
            "${usa} ${ccoa} ${n2} Circuit",
            "${usa} Cort Of Appeals ${n2} Circuit",
            "${ccoa} ${n2} Circuit",
            "${usa} ${ccoa} ${n2} Circuit",
            "${usa} ${coa} ${n2} Circuit",
            "${uscoa} ${n2} Circuit",
            "United States Court To Appeals Second Circuit",
            "United States District Court Southern District Of New York United States Circuit Court Of Appeals Second Circuit"
        ],
        "dates": [
            {
                "start": "1891-03-03",
                "end": null
            }
        ],
        "name": "Court of Appeals for the Second Circuit",
        "level": "",
        "case_types": [],
        "system": "federal",
        "examples": [
            "United States Cort Of Appeals Second Circuit",
            "United States Court Of Apeals Second Circuit",
            "Circuit Court Of Appeals Second Circuit",
            "United States District Court Southern District Of New York United States Circuit Court Of Appeals Second Circuit"
        ],
        "court_url": "http://www.ca2.uscourts.gov/",
        "type": "appellate",
        "id": "ca2",
        "location": ""
    },
    {
        "regex": [
            "((^|\\s)((U\\. ?S\\.)|(United States))(,)?) (Circuit )?(Courts? )?(of Appeals?(,|.)? ?)?(for the )?(First,? )(Circuit)?",
            "First Circuit ${coa}",
            "Circuit ${coa} ${n1} Circuit",
            "${usa} ${ccoa} ${n1} Circuit",
            "${usa} ${coa} ${n1} Circuit",
            "${uscoa} ${n1} Circuit"
        ],
        "dates": [
            {
                "start": "1891-03-03",
                "end": null
            }
        ],
        "name": "Court of Appeals for the First Circuit",
        "level": "",
        "case_types": [],
        "system": "federal",
        "examples": [
            "Unites States Court Of Appeals First Circuit"
        ],
        "court_url": "http://www.ca1.uscourts.gov/",
        "type": "appellate",
        "id": "ca1",
        "location": ""
    },
    {
        "regex": [
            "${usa} (Circuit )?(Courts? )?(of Appeals?(,|.)? ?)?(for the )?(Seventh,? )(Circuit)?",
            "Seventh Circuit ${coa}",
            "Circuit ${coa} ${n7} Circuit",
            "${ccoa} ${n7} Circuit",
            "${usa} ?(of)? ${coa} ${n7} Circuit",
            "${uscoa} ${n7} Circuit"
        ],
        "dates": [
            {
                "start": "1891-03-03",
                "end": null
            }
        ],
        "name": "Court of Appeals for the Seventh Circuit",
        "level": "",
        "case_types": [],
        "system": "federal",
        "examples": [
            "United States Of Court Of Appeals Seventh Circuit"
        ],
        "court_url": "http://www.ca7.uscourts.gov/",
        "type": "appellate",
        "id": "ca7",
        "location": ""
    },
    {
        "regex": [
            "((^|\\s)((U\\. ?S\\.)|(United States))(,)?) (Circuit )?(Courts? )?(of Appeals?(,|.)? ?)?(for the )?(Sixth,? )(Circuit)?",
            "Sixth Circuit ${coa}",
            "Circuit ${coa} ${n6} Circuit",
            "${ccoa} ${n6} Circuit",
            "${uscoa} ${n6} Circuit"
        ],
        "dates": [
            {
                "start": "1891-03-03",
                "end": null
            }
        ],
        "name": "Court of Appeals for the Sixth Circuit",
        "level": "",
        "case_types": [],
        "system": "federal",
        "examples": [
            "Circuit Court Of Appeals Sixth Circuit",
            "Court Of Appeals State Of Tennessee Middle Section At Nashville"
        ],
        "court_url": "http://www.ca6.uscourts.gov/",
        "type": "appellate",
        "id": "ca6",
        "location": ""
    },
    {
        "regex": [
            "((^|\\s)((U\\. ?S\\.)|(United States))(,)?) (Circuit )?(Courts? )?(of Appeals?(,|.)? ?)?(for the )?(Fifth,? )(Circuit)?",
            "Fifth Circuit ${coa}",
            "${usa} District of Appeals Fifth Circuit",
            "${ccoa} ${n5} Circuit",
            "${coa} ${n5} Circuit",
            "${uscoa} ${n5} Circuit",
            "${usa} ${ccoa} ${n5} Circuit",
            "United States Court Appeals Fifth Circuit",
            "U S Court Of Appeals For The Fifth Circuit",
            "Court Of Appeal Fifth District",
            "United States Court Of The Appeals For The Fifth Circuit"
        ],
        "dates": [
            {
                "start": "1891-03-03",
                "end": null
            }
        ],
        "name": "Court of Appeals for the Fifth Circuit",
        "level": "",
        "case_types": [],
        "system": "federal",
        "examples": [
            "United States District Of Appeals Fifth Circuit",
            "United States Court Of Appeals For Fifth Circuit",
            "United States Court On Appeals Fifth Circuit",
            "Court Of Appeals Fifth Circuit",
            "Court Of Appeal Fifth District",
            "United States Court Of The Appeals For The Fifth Circuit"
        ],
        "court_url": "http://www.ca5.uscourts.gov/",
        "type": "appellate",
        "id": "ca5",
        "location": ""
    },
    {
        "regex": [
            "((^|\\s)((U\\. ?S\\.)|(United States))(,)?) (Circuit )?(Courts? )?(of Appeals?(,|.)? ?)?(for the )?(Fourth,? )(Circuit)?",
            "Fourth Circuit ${coa}",
            "Circuit ${coa} ${n4} Circuit",
            "${uscoa} ${n4} Circuit",
            "${ccoa} ${n4} Circuit",
            "${uscoa} ${ccoa} ${n4} Circuit",
            "${usa} ${ccoa} ${n4} Circuit"
        ],
        "dates": [
            {
                "start": "1891-03-03",
                "end": null
            }
        ],
        "name": "Court of Appeals for the Fourth Circuit",
        "level": "",
        "case_types": [],
        "system": "federal",
        "examples": [
            "And Cross Appeals United States Court Of Appeals Fourth Circuit",
            "Unites States Court Of Appeals Fourth Circuit",
            "United States Court Of Appeals Forth Circuit"
        ],
        "court_url": "http://www.ca4.uscourts.gov/",
        "type": "appellate",
        "id": "ca4",
        "location": ""
    },
    {
        "regex": [
            "${usa} ${coa} ?(,|(,? for the))? District of Columi?bi?a Circuit",
            "United States Court Of Appeals District Of Columbia",
            "United States Court Of Appeals For The District Of Columbia",
            "United States Court Of Appials District Of Columbia Circuit",
            "United States Court Of Appeal For The District Of Columbia",
            "Court Of Appeals Of The District Of Columbia",
            "Court Of Appeals Of District Of Columbia",
            "Court Of Appeals District Of Columbia",
            "Court Of Appeals For The District Of Columbia Circuit",
            "United States Court Of Appeals For District Of Columbia"
        ],
        "dates": [
            {
                "start": "1893-02-09",
                "end": null
            }
        ],
        "name": "Court of Appeals for the D.C. Circuit",
        "level": "",
        "case_types": [],
        "system": "federal",
        "examples": [
            "Court Of Appeals Of The District Of Columbia",
            "United States Court Of Appeals For District Of Columbia"
        ],
        "court_url": "http://www.cadc.uscourts.gov/",
        "type": "appellate",
        "id": "cadc",
        "location": ""
    },
    {
        "regex": [
            "${usa} (Circuit )?(Courts? )?(of Appeals?(,|.)? ?)?(for the )?(Tenth,? )(Circuit)?",
            "Tenth Circuit ${coa}",
            "Circuit ${coa} ${n10} Circuit",
            "${uscoa} ${n10} Circuit",
            "United States States Circuit Court Of Appeals For The Tenth Circuit"
        ],
        "dates": [
            {
                "start": "1929-02-28",
                "end": null
            }
        ],
        "name": "Court of Appeals for the Tenth Circuit",
        "level": "",
        "case_types": [],
        "system": "federal",
        "examples": [],
        "court_url": "http://www.ca10.uscourts.gov/",
        "type": "appellate",
        "id": "ca10",
        "location": ""
    },
    {
        "regex": [
            "(^|\\s)((U\\. ?S\\.)|(United States)),? Court of Appeals(,|(,? for the))? Federal Circuit"
        ],
        "dates": [
            {
                "start": "1982-04-02",
                "end": null
            }
        ],
        "name": "Court of Appeals for the Federal Circuit",
        "level": "",
        "case_types": [],
        "system": "federal",
        "examples": [],
        "court_url": "http://www.cafc.uscourts.gov/",
        "type": "appellate",
        "id": "cafc",
        "location": ""
    },
    {
        "regex": [
            "Court of Kings Bench"
        ],
        "dates": [
            {
                "start": "1200-01-01",
                "end": "1873-12-31"
            }
        ],
        "name": "Court of King's Bench",
        "level": "",
        "case_types": [],
        "system": "international",
        "examples": [],
        "court_url": "https://en.wikipedia.org/wiki/Court_of_King%27s_Bench_(England)",
        "type": "international",
        "id": "kingsbench",
        "location": ""
    },
    {
        "regex": [
            "Supreme Court Of The Phillippine Islands"
        ],
        "dates": [
            {
                "start": null,
                "end": null
            }
        ],
        "name": "Supreme Court Of The Phillippine Islands",
        "level": "",
        "case_types": [],
        "system": "international",
        "examples": [],
        "court_url": "",
        "type": "international",
        "id": null,
        "location": ""
    },
    {
        "regex": [
            "(^|\\s)D(\\.|(istrict)) of Columbia"
        ],
        "dates": [
            {
                "start": "1984-04-01",
                "end": null
            }
        ],
        "name": "United States Bankruptcy Court, District of Columbia",
        "level": "",
        "case_types": [],
        "system": "federal",
        "examples": [],
        "court_url": "http://www.dcb.uscourts.gov/",
        "type": "bankruptcy",
        "id": "dcb",
        "location": ""
    },
    {
        "regex": [
            "${usdc} {d} Virgin Islands"
        ],
        "dates": [
            {
                "start": "1984-04-01",
                "end": null
            }
        ],
        "name": "United States Bankruptcy Court, D. Virgin Islands",
        "level": "",
        "case_types": [],
        "system": "federal",
        "examples": [],
        "court_url": "http://www.vid.uscourts.gov/",
        "type": "bankruptcy",
        "id": "vib",
        "location": ""
    },
    {
        "regex": [
            "${d} Puerto Rico"
        ],
        "dates": [
            {
                "start": "1984-04-01",
                "end": null
            }
        ],
        "name": "United States Bankruptcy Court, D. Puerto Rico",
        "level": "",
        "case_types": [],
        "system": "federal",
        "examples": [],
        "court_url": "http://www.prb.uscourts.gov/",
        "type": "bankruptcy",
        "id": "prb",
        "location": ""
    },
    {
        "regex": [
            "Northern Mariana"
        ],
        "dates": [
            {
                "start": "1984-04-01",
                "end": null
            }
        ],
        "name": "United States Bankruptcy Court, Northern Mariana Islands",
        "level": "",
        "case_types": [],
        "system": "federal",
        "examples": [],
        "court_url": "http://www.nmid.uscourts.gov/",
        "type": "bankruptcy",
        "id": "nmib",
        "location": ""
    },
    {
        "regex": [
            "(^|\\s)D\\. ${wy}"
        ],
        "dates": [
            {
                "start": "1984-04-01",
                "end": null
            }
        ],
        "name": "United States Bankruptcy Court, D. Wyoming",
        "level": "",
        "case_types": [],
        "system": "federal",
        "examples": [],
        "court_url": "http://www.wyb.uscourts.gov/",
        "type": "bankruptcy",
        "id": "wyb",
        "location": ""
    },
    {
        "regex": [
            "${usa} Court of Berlin"
        ],
        "dates": [
            {
                "start": "1955-04-28",
                "end": "1990-09-12"
            }
        ],
        "name": " United States Court of Berlin",
        "level": "trial",
        "case_types": [],
        "notes": "Convened only once, U.S. v. Tiede in 1979 see: https://en.wikipedia.org/wiki/United_States_Court_for_Berlin",
        "system": "extraterritorial",
        "examples": [],
        "type": "special",
        "id": null,
        "location": ""
    },
    {
        "regex": [
            "Temporary Emergency ${coa}"
        ],
        "dates": [
            {
                "start": "1971-12-01",
                "end": "1993-03-29"
            }
        ],
        "name": "Temporary Emergency Court of Appeals",
        "level": "iac",
        "case_types": [
            "Exclusive appeals under the wage and price control program (1970)"
        ],
        "notes": "Transfered to United States Court of Appeals for the Federal Circuit See: https://en.wikipedia.org/wiki/Temporary_Emergency_Court_of_Appeals",
        "system": "federal",
        "examples": [],
        "active": false,
        "type": "special",
        "id": null,
        "location": ""
    },
    {
        "regex": [
            "Emergency Court of Appeals"
        ],
        "dates": [
            {
                "start": "1942-01-01",
                "end": "1962-04-18"
            }
        ],
        "name": " Emergency Court of Appeals",
        "level": "iac",
        "case_types": [],
        "notes": "See: https://www.fjc.gov/history/courts/emergency-court-appeals-1942-1962",
        "system": "federal",
        "examples": [],
        "active": false,
        "type": "special",
        "id": null,
        "location": ""
    },
    {
        "regex": [
            "United States Judicial Panel on Multidistrict Litigation"
        ],
        "dates": [
            {
                "start": "1968-01-01",
                "end": null
            }
        ],
        "name": " United States Judicial Panel on Multidistrict Litigation",
        "level": "ljc",
        "case_types": [],
        "notes": "See: https://en.wikipedia.org/wiki/Judicial_Panel_on_Multidistrict_Litigation",
        "system": "federal",
        "examples": [],
        "active": true,
        "type": "special",
        "id": null,
        "location": ""
    },
    {
        "regex": [
            "United States Foreign Intelligence Surveillance Court"
        ],
        "name_abbreviation": "U.S. Foreign Intel. Surveil. Ct.",
        "dates": [
            {
                "start": "1968-01-01",
                "end": null
            }
        ],
        "name": "United States Foreign Intelligence Surveillance Court",
        "level": "ljc",
        "case_types": [],
        "notes": "See: https://en.wikipedia.org/wiki/United_States_Foreign_Intelligence_Surveillance_Court",
        "system": "federal",
        "examples": [],
        "active": true,
        "type": "special",
        "id": null,
        "location": ""
    },
    {
        "regex": [
            "United States Court of Federal Claims"
        ],
        "name_abbreviation": "U.S. Ct. of Fed. Claims",
        "dates": [
            {
                "start": "1855-02-24",
                "end": null
            }
        ],
        "name": "United States Court of Federal Claims",
        "level": "ljc",
        "case_types": [],
        "notes": "See: ",
        "system": "federal",
        "examples": [],
        "active": true,
        "type": "special",
        "id": null,
        "location": ""
    },
    {
        "regex": [
            "${usbap} ${n1} Circuit"
        ],
        "dates": [
            {
                "start": "1984-04-01",
                "end": null
            }
        ],
        "name": "United States Bankruptcy Appellate Panel Of The First Circuit",
        "level": "iac",
        "case_types": [],
        "system": "federal",
        "examples": [],
        "court_url": "",
        "type": "bankruptcy",
        "id": null,
        "location": ""
    },
    {
        "regex": [
            "${usbap} ${n2} Circuit"
        ],
        "dates": [
            {
                "start": "1984-04-01",
                "end": null
            }
        ],
        "name": "United States Bankruptcy Appellate Panel Of The Second Circuit",
        "level": "iac",
        "case_types": [],
        "system": "federal",
        "examples": [],
        "court_url": "",
        "type": "bankruptcy",
        "id": null,
        "location": ""
    },
    {
        "regex": [
            "${usbap} ${n3} Circuit"
        ],
        "dates": [
            {
                "start": "1984-04-01",
                "end": null
            }
        ],
        "name": "United States Bankruptcy Appellate Panel Of The Third Circuit",
        "level": "iac",
        "case_types": [
            "bankruptcy"
        ],
        "system": "federal",
        "examples": [],
        "court_url": "",
        "type": "bankruptcy",
        "id": null,
        "location": ""
    },
    {
        "regex": [
            "${usbap} ${n4} Circuit"
        ],
        "dates": [
            {
                "start": "1984-04-01",
                "end": null
            }
        ],
        "name": "United States Bankruptcy Appellate Panel Of The Fourth Circuit",
        "level": "iac",
        "case_types": [
            "bankruptcy"
        ],
        "system": "federal",
        "examples": [],
        "court_url": "",
        "type": "bankruptcy",
        "id": null,
        "location": ""
    },
    {
        "regex": [
            "${usbap} ${n5} Circuit"
        ],
        "dates": [
            {
                "start": "1984-04-01",
                "end": null
            }
        ],
        "name": "United States Bankruptcy Appellate Panel Of The Fifth Circuit",
        "level": "iac",
        "case_types": [
            "bankruptcy"
        ],
        "system": "federal",
        "examples": [],
        "court_url": "",
        "type": "bankruptcy",
        "id": null,
        "location": ""
    },
    {
        "regex": [
            "${usbap} ${n6} Circuit"
        ],
        "dates": [
            {
                "start": "1984-04-01",
                "end": null
            }
        ],
        "name": "United States Bankruptcy Appellate Panel Of The Sixth Circuit",
        "level": "iac",
        "case_types": [],
        "system": "federal",
        "examples": [],
        "court_url": "",
        "type": "bankruptcy",
        "id": null,
        "location": ""
    },
    {
        "regex": [
            "${usbap} ${n7} Circuit"
        ],
        "dates": [
            {
                "start": "1984-04-01",
                "end": null
            }
        ],
        "name": "United States Bankruptcy Appellate Panel Of The Seventh Circuit",
        "level": "iac",
        "case_types": [],
        "system": "federal",
        "examples": [],
        "court_url": "",
        "type": "bankruptcy",
        "id": null,
        "location": ""
    },
    {
        "regex": [
            "${usbap} ${n8} Circuit"
        ],
        "dates": [
            {
                "start": "1984-04-01",
                "end": null
            }
        ],
        "name": "United States Bankruptcy Appellate Panel Of The Eighth Circuit",
        "level": "iac",
        "case_types": [],
        "system": "federal",
        "examples": [],
        "court_url": "",
        "type": "bankruptcy",
        "id": null,
        "location": ""
    },
    {
        "regex": [
            "${usbap} ${n9} Circuit"
        ],
        "dates": [
            {
                "start": "1984-04-01",
                "end": null
            }
        ],
        "name": "United States Bankruptcy Appellate Panel Of The Ninth Circuit",
        "level": "iac",
        "case_types": [],
        "system": "federal",
        "examples": [],
        "court_url": "",
        "type": "bankruptcy",
        "id": null,
        "location": ""
    },
    {
        "regex": [
            "${usbap} ${n10} Circuit"
        ],
        "dates": [
            {
                "start": "1984-04-01",
                "end": null
            }
        ],
        "name": "United States Bankruptcy Appellate Panel Of The Tenth Circuit",
        "level": "iac",
        "case_types": [
            "bankruptcy"
        ],
        "system": "federal",
        "examples": [
            "United States Bankruptcy Appellate Panel For The Tenth Circuit",
            "United States Bankruptcy Appellate Panel For Tenth Circuit"
        ],
        "court_url": "",
        "type": "bankruptcy",
        "id": null,
        "location": ""
    },
    {
        "regex": [
            "${usbap} ${n11} Circuit"
        ],
        "dates": [
            {
                "start": "1984-04-01",
                "end": null
            }
        ],
        "name": "United States Bankruptcy Appellate Panel Of The Eleventh Circuit",
        "level": "iac",
        "case_types": [],
        "system": "federal",
        "examples": [],
        "court_url": "",
        "type": "bankruptcy",
        "id": null,
        "location": ""
    },
    {
        "regex": [
            "United States Court of Veterans? Appeals",
            "United States Court of Appeals For Veterans Claims"
        ],
        "name_abbreviation": "",
        "dates": [
            {
                "start": "1988-11-18",
                "end": null
            }
        ],
        "name": "United States Court of Veteran Appeals",
        "level": "iac",
        "case_types": [],
        "system": "federal",
        "examples": [
            "United States Court of Veteran Appeals",
            "United States Court Of Appeals For Veterans Claims"
        ],
        "court_url": "",
        "type": "special",
        "id": null,
        "location": ""
    },
    {
        "regex": [
            "United States Court Of Military Commission Review"
        ],
        "name_abbreviation": "U.S. Mil. Comm'n Rev. Ct.",
        "dates": [
            {
                "start": null,
                "end": null
            }
        ],
        "name": "United States Court Of Military Commission Review",
        "level": "iac",
        "case_types": [],
        "system": "federal",
        "examples": [
            "United States Court Of Military Commission Review"
        ],
        "court_url": "",
        "type": "special",
        "id": null,
        "location": ""
    },
    {
        "regex": [
            "${usa} Court Of Military (of)? ?Appeals",
            "Court Of Military Appeals",
            "U S Court Of Military Appeals",
            "United States Court Of Of Military Appeals",
            "United States Of Court Military Appeals",
            "United States Court Military Appeals"
        ],
        "dates": [
            {
                "start": "1950-01-01",
                "end": "1994-12-31"
            }
        ],
        "name": "United States Court Of Military Appeals",
        "level": "iac",
        "case_types": [],
        "system": "federal",
        "examples": [
            "United States Court Of Military Appeals"
        ],
        "court_url": "",
        "type": "special",
        "id": null,
        "location": ""
    },
    {
        "regex": [
            "${usa} Navy Marine Corps Court Of Military Review",
            "${usa} Navy Court (Of)? ?Military Review",
            "Navy Marine Corps Court Of Military Review",
            "${usa} Navy Marine Corps Court Of Military"
        ],
        "name_abbreviation": "N-M. Ct. Mil. Rev.",
        "dates": [
            {
                "start": "1968-01-01",
                "end": "1994-12-31"
            }
        ],
        "name": "U.S. Navy-Marine Corps Court Of Military Review",
        "level": "iac",
        "case_types": [],
        "system": "federal",
        "examples": [
            "${usa} Navy Marine Corps Court Of Military Review",
            "${usa} Navy Court Of Military Review",
            "${usa} V Navy Marine Corps Court Of Military Review"
        ],
        "court_url": "",
        "type": "special",
        "id": null,
        "location": ""
    },
    {
        "regex": [
            "${usa} Navy Marine Corps Court Of Criminal Appeals"
        ],
        "name_abbreviation": "N-M. Ct. Crim. App.",
        "dates": [
            {
                "start": null,
                "end": null
            }
        ],
        "name": "U S Navy Marine Corps Court Of Criminal Appeals",
        "level": "iac",
        "case_types": [],
        "system": "federal",
        "examples": [
            "U S Navy Marine Corps Court Of Criminal Appeals"
        ],
        "court_url": "",
        "type": "special",
        "id": null,
        "location": ""
    },
    {
        "regex": [
            "${uscoa} Armed Forces"
        ],
        "name_abbreviation": "",
        "dates": [
            {
                "start": null,
                "end": null
            }
        ],
        "name": "U S Court Of Appeals For The Armed Forces",
        "level": "iac",
        "case_types": [],
        "system": "federal",
        "examples": [
            "U S Court Of Appeals For The Armed Forces",
            "United States Court Of Appeals For The Armed Forces Daily Journal"
        ],
        "court_url": "",
        "type": "special",
        "id": null,
        "location": ""
    },
    {
        "regex": [
            "${usa} Coast Guard Court Of Military Review"
        ],
        "name_abbreviation": "C.G. Ct. Mil. Rev.",
        "dates": [
            {
                "start": "1968-01-01",
                "end": "1994-12-31"
            }
        ],
        "name": "U S Coast Guard Court Of Military Review",
        "level": "iac",
        "case_types": [],
        "system": "federal",
        "examples": [
            "U S Coast Guard Court Of Military Review"
        ],
        "court_url": "",
        "type": "special",
        "id": null,
        "location": ""
    },
    {
        "regex": [
            "${usa} Coast Guard Board Of Review"
        ],
        "name_abbreviation": "C.G. Bd. Rev.",
        "dates": [
            {
                "start": "1950-01-01",
                "end": "1968-12-31"
            }
        ],
        "name": "U.S. Coast Guard Board Of Review",
        "level": "iac",
        "case_types": [],
        "system": "federal",
        "examples": [
            "U S Coast Guard Board Of Review"
        ],
        "court_url": "",
        "type": "special",
        "id": null,
        "location": ""
    },
    {
        "regex": [
            "${usa} Navy Board Of Review"
        ],
        "name_abbreviation": "",
        "dates": [
            {
                "start": null,
                "end": null
            }
        ],
        "name": "U.S. Navy Board Of Review",
        "level": "iac",
        "case_types": [],
        "system": "federal",
        "examples": [
            "U S Navy Board Of Review"
        ],
        "court_url": "",
        "type": "special",
        "id": null,
        "location": ""
    },
    {
        "regex": [
            "${usa} Court Of International Trade"
        ],
        "name_abbreviation": "U.S. Ct. of Int'l Trade",
        "dates": [
            {
                "start": null,
                "end": null
            }
        ],
        "name": "U S Court Of International Trade",
        "level": "iac",
        "case_types": [],
        "system": "federal",
        "examples": [
            "U S Court Of International Trade"
        ],
        "court_url": "",
        "type": "special",
        "id": null,
        "location": ""
    },
    {
        "regex": [
            "${usa} Army Court Of Military (of)? ?Review"
        ],
        "name_abbreviation": "A. Ct. Mil. Rev.",
        "dates": [
            {
                "start": "1968-01-01",
                "end": "1994-12-31"
            }
        ],
        "name": "U.S. Army Court Of Military Review",
        "level": "iac",
        "case_types": [],
        "system": "federal",
        "examples": [
            "U S Army Court Of Military Review"
        ],
        "court_url": "",
        "type": "special",
        "id": null,
        "location": ""
    },
    {
        "regex": [
            "${usa} Army Court Of Criminal Appeals"
        ],
        "name_abbreviation": "A. Ct. Crim. App.",
        "dates": [
            {
                "start": null,
                "end": null
            }
        ],
        "name": "U S Army Court Of Criminal Appeals",
        "level": "iac",
        "case_types": [],
        "system": "federal",
        "examples": [
            "U S Army Court Of Criminal Appeals"
        ],
        "court_url": "",
        "type": "special",
        "id": null,
        "location": ""
    },
    {
        "regex": [
            "${usa} Coast Guard Court Of Criminal Appeals"
        ],
        "name_abbreviation": "C.G. Ct. Crim. App.",
        "dates": [
            {
                "start": null,
                "end": null
            }
        ],
        "name": "U S Coast Guard Court Of Criminal Appeals",
        "level": "iac",
        "case_types": [],
        "system": "federal",
        "examples": [
            "U S Coast Guard Court Of Criminal Appeals"
        ],
        "court_url": "",
        "type": "special",
        "id": null,
        "location": ""
    },
    {
        "regex": [
            "${usa} Army Board Of Review"
        ],
        "name_abbreviation": "A. Bd. Rev.",
        "dates": [
            {
                "start": "1950-01-01",
                "end": "1968-12-31"
            }
        ],
        "name": "U.S. Army Board Of Review",
        "level": "iac",
        "case_types": [],
        "system": "federal",
        "examples": [
            "U S Army Board Of Review"
        ],
        "court_url": "",
        "type": "special",
        "id": null,
        "location": ""
    },
    {
        "regex": [
            "${usa} Air Forces? Court Of Military Review",
            "${usa} Air Force Court Of Military Review"
        ],
        "name_abbreviation": "A.F. Ct. Mil. Rev.",
        "dates": [
            {
                "start": "1968-01-01",
                "end": "1994-12-31"
            }
        ],
        "name": "U S Air Force Court Of Military Review",
        "level": "iac",
        "case_types": [],
        "system": "federal",
        "examples": [
            "U S Air Force Court Of Military Review"
        ],
        "court_url": "",
        "type": "special",
        "id": null,
        "location": ""
    },
    {
        "regex": [
            "${usa} Air Force Court Of Criminal Appeals"
        ],
        "name_abbreviation": "A.F. Ct. Crim. App.",
        "dates": [
            {
                "start": null,
                "end": null
            }
        ],
        "name": "U S Air Force Court Of Criminal Appeals",
        "level": "iac",
        "case_types": [],
        "system": "federal",
        "examples": [
            "U S Air Force Court Of Criminal Appeals"
        ],
        "court_url": "",
        "type": "special",
        "id": null,
        "location": ""
    },
    {
        "regex": [
            "${usa} Air Force Board Of Review"
        ],
        "name_abbreviation": "A.F. Bd. Rev.",
        "dates": [
            {
                "start": "1950-01-01",
                "end": "1968-12-31"
            }
        ],
        "name": "U.S. Air Force Board Of Review",
        "level": "iac",
        "case_types": [],
        "system": "federal",
        "examples": [
            "U S Air Force Board Of Review"
        ],
        "court_url": "",
        "type": "special",
        "id": null,
        "location": ""
    },
    {
        "regex": [
            "${usa} Judicial Conference Committee To Review Circuit Council Conduct And Disability Orders"
        ],
        "dates": [
            {
                "start": null,
                "end": null
            }
        ],
        "name": "United States Judicial Conference Committee To Review Circuit Council Conduct And Disability Orders",
        "level": "iac",
        "case_types": [],
        "system": "federal",
        "examples": [
            "United States Judicial Conference Committee To Review Circuit Council Conduct And Disability Orders"
        ],
        "court_url": "",
        "type": "special",
        "id": null,
        "location": ""
    },
    {
        "regex": [
            "Court Of International Trade"
        ],
        "dates": [
            {
                "start": null,
                "end": null
            }
        ],
        "name": "Court Of International Trade",
        "level": "",
        "case_types": [],
        "system": "International",
        "examples": [
            "Court Of International Trade"
        ],
        "type": "special",
        "id": null,
        "location": ""
    },
    {
        "regex": [
            "Judicial Council Of The First Circuit"
        ],
        "dates": [
            {
                "start": null,
                "end": null
            }
        ],
        "name": "Judicial Council Of The First Circuit",
        "level": "trial",
        "case_types": [
            "Judicial Misconduct"
        ],
        "system": "federal",
        "examples": [
            "Judicial Council Of The First Circuit"
        ],
        "type": "special",
        "id": null,
        "location": ""
    },
    {
        "regex": [
            "Judicial Council Of The Second Circuit"
        ],
        "dates": [
            {
                "start": null,
                "end": null
            }
        ],
        "name": "Judicial Council Of The Second Circuit",
        "level": "trial",
        "case_types": [
            "Judicial Misconduct"
        ],
        "system": "federal",
        "examples": [
            "Judicial Council Of The Second Circuit"
        ],
        "type": "special",
        "id": null,
        "location": ""
    },
    {
        "regex": [
            "Judicial Council Of The Third Circuit"
        ],
        "dates": [
            {
                "start": null,
                "end": null
            }
        ],
        "name": "Judicial Council Of The Third Circuit",
        "level": "trial",
        "case_types": [
            "Judicial Misconduct"
        ],
        "system": "federal",
        "examples": [
            "Judicial Council Of The Third Circuit"
        ],
        "type": "special",
        "id": null,
        "location": ""
    },
    {
        "regex": [
            "Judicial Council Of The Fourth Circuit"
        ],
        "dates": [
            {
                "start": null,
                "end": null
            }
        ],
        "name": "Judicial Council Of The Fourth Circuit",
        "level": "trial",
        "case_types": [
            "Judicial Misconduct"
        ],
        "system": "federal",
        "examples": [
            "Judicial Council Of The Fourth Circuit"
        ],
        "type": "special",
        "id": null,
        "location": ""
    },
    {
        "regex": [
            "Judicial Council Of The Fifth Circuit"
        ],
        "dates": [
            {
                "start": null,
                "end": null
            }
        ],
        "name": "Judicial Council Of The Fifth Circuit",
        "level": "trial",
        "case_types": [
            "Judicial Misconduct"
        ],
        "system": "federal",
        "examples": [
            "Judicial Council Of The Fifth Circuit"
        ],
        "type": "special",
        "id": null,
        "location": ""
    },
    {
        "regex": [
            "Judicial Council Of The Sixth Circuit"
        ],
        "dates": [
            {
                "start": null,
                "end": null
            }
        ],
        "name": "Judicial Council Of The Sixth Circuit",
        "level": "trial",
        "case_types": [
            "Judicial Misconduct"
        ],
        "system": "federal",
        "examples": [
            "Judicial Council Of The Sixth Circuit"
        ],
        "type": "special",
        "id": null,
        "location": ""
    },
    {
        "regex": [
            "Judicial Council Of The Seventh Circuit"
        ],
        "dates": [
            {
                "start": null,
                "end": null
            }
        ],
        "name": "Judicial Council Of The Seventh Circuit",
        "level": "trial",
        "case_types": [
            "Judicial Misconduct"
        ],
        "system": "federal",
        "examples": [
            "Judicial Council Of The Seventh Circuit"
        ],
        "type": "special",
        "id": null,
        "location": ""
    },
    {
        "regex": [
            "Judicial Council Of The Eighth Circuit"
        ],
        "dates": [
            {
                "start": null,
                "end": null
            }
        ],
        "name": "Judicial Council Of The Eighth Circuit",
        "level": "trial",
        "case_types": [
            "Judicial Misconduct"
        ],
        "system": "federal",
        "examples": [
            "Judicial Council Of The Eighth Circuit"
        ],
        "type": "special",
        "id": null,
        "location": ""
    },
    {
        "regex": [
            "Judicial Council Of The Ninth Circuit"
        ],
        "dates": [
            {
                "start": null,
                "end": null
            }
        ],
        "name": "Judicial Council Of The Ninth Circuit",
        "level": "trial",
        "case_types": [
            "Judicial Misconduct"
        ],
        "system": "federal",
        "examples": [
            "Judicial Council Of The Ninth Circuit"
        ],
        "type": "special",
        "id": null,
        "location": ""
    },
    {
        "regex": [
            "Judicial Council Of The Tenth Circuit"
        ],
        "dates": [
            {
                "start": null,
                "end": null
            }
        ],
        "name": "Judicial Council Of The Tenth Circuit",
        "level": "trial",
        "case_types": [
            "Judicial Misconduct"
        ],
        "system": "federal",
        "examples": [
            "Judicial Council Of The Tenth Circuit"
        ],
        "type": "special",
        "id": null,
        "location": ""
    },
    {
        "regex": [
            "Judicial Council Of The Eleventh Circuit"
        ],
        "dates": [
            {
                "start": null,
                "end": null
            }
        ],
        "name": "Judicial Council Of The Eleventh Circuit",
        "level": "trial",
        "case_types": [
            "Judicial Misconduct"
        ],
        "system": "federal",
        "examples": [
            "Judicial Council Of The Eleventh Circuit"
        ],
        "type": "special",
        "id": null,
        "location": ""
    },
    {
        "regex": [
            "United States Department of Energy Office of Hearings and Appeals"
        ],
        "dates": [
            {
                "start": null,
                "end": null
            }
        ],
        "name": "Office of Hearings and Appeals (OHA)",
        "level": "trial",
        "case_types": [],
        "notes": "The Office of Hearings and Appeals (OHA) is the quasi-judicial arm of the Department of Energy that conducts hearings and issues initial Departmental decisions with respect to any adjudicative proceedings",
        "system": "federal",
        "examples": [
            "United States Department of Energy Office of Hearings and Appeals"
        ],
        "court_url": "https://www.energy.gov/oha/decision-summaries",
        "type": "special",
        "id": null,
        "location": ""
    },
    {
        "regex": [
            "Office of Hearings & Appeals U.S. Department of Education"
        ],
        "dates": [
            {
                "start": null,
                "end": null
            }
        ],
        "name": "Office of Hearings and Appeals (OHA)",
        "level": "trial",
        "case_types": [],
        "notes": "",
        "system": "federal",
        "examples": [
            "Office of Hearings & Appeals U.S. Department of Education"
        ],
        "court_url": "https://oha.ed.gov/oha-judges-decisions/",
        "type": "special",
        "id": null,
        "location": ""
    },
    {
        "regex": [
            "United States Maritime Commission"
        ],
        "dates": [
            {
                "start": "1936-06-29",
                "end": "1950-05-24"
            }
        ],
        "name": "United States Maritime Commission",
        "level": "trial",
        "case_types": [],
        "notes": "See: https://en.wikipedia.org/wiki/United_States_Maritime_Commission",
        "system": "federal",
        "examples": [
            "United States Maritime Commission"
        ],
        "court_url": "",
        "type": "special",
        "id": null,
        "location": ""
    },
    {
        "regex": [
            "United States Department Of Justice Board Of Immigration Appeals"
        ],
        "dates": [
            {
                "start": "1940-01-01",
                "end": null
            }
        ],
        "name": "United States Department Of Justice Board Of Immigration Appeals",
        "level": "iac",
        "case_types": [
            "immigration"
        ],
        "notes": "See: https://en.wikipedia.org/wiki/Board_of_Immigration_Appeals",
        "system": "federal",
        "examples": [
            "United States Department Of Justice Board Of Immigration Appeals"
        ],
        "court_url": "https://www.justice.gov/eoir/board-of-immigration-appeals",
        "type": "special",
        "id": null,
        "location": ""
    },
    {
        "regex": [
            "Special Court Regional Rail Reorganization Act Of 1973",
            "Special Court Regional Rail Reorganization Act",
            "Special Court Regional Railroad Reorganization"
        ],
        "dates": [
            {
                "start": "1973-01-01",
                "end": null
            }
        ],
        "name": "Special Court Regional Rail Reorganization Act Of 1973",
        "level": "trial",
        "case_types": [],
        "notes": "See: ",
        "system": "federal",
        "examples": [
            "Special Court Regional Rail Reorganization Act Of 1973"
        ],
        "type": "special",
        "id": null,
        "location": ""
    },
      {
        "regex": [
          "Circuit Court D Alabama"
        ],
        "name_abbreviation": "Ala. Cir. Ct",
        "dates": [
            {
                "start": "1873-01-01",
                "end": "1874-12-31"
            }
        ],
        "name": "U.S. Circuit Court for the District of Ala.",
        "level": "iac",
        "case_types": [],
        "system": "federal",
        "location": "Ala",
        "type": "appellate",
        "id": "circtala",
        "examples": []
    },
    {
        "regex": [
          "Circuit Court D Mid D Ala",
          "Circuit Court ${md} ${al}"
        ],
        "name_abbreviation": "Mid. Ala. Cir. Ct",
        "dates": [
            {
                "start": "1839-01-01",
                "end": "1911-12-31"
            }
        ],
        "name": "U.S. Circuit Court for the District of Mid. Ala.",
        "level": "iac",
        "case_types": [],
        "system": "federal",
        "location": "Ala",
        "type": "appellate",
        "id": "circtmidala",
        "examples": []
    },
    {
        "regex": [
          "Circuit Court N D Ala",
          "Circuit Court ${nd} ${al}"
        ],
        "name_abbreviation": "N. Ala. Cir. Ct",
        "dates": [
            {
                "start": "1837-01-01",
                "end": "1911-12-31"
            }
        ],
        "name": "U.S. Circuit Court for the District of N. Ala.",
        "level": "iac",
        "case_types": [],
        "system": "federal",
        "location": "Ala",
        "type": "appellate",
        "id": "circtnala",
        "examples": []
    },
    {
        "regex": ["Circuit Court S D Ala"],
        "name_abbreviation": "S. Ala. Cir. Ct",
        "dates": [
            {
                "start": "1837-01-01",
                "end": "1911-12-31"
            }
        ],
        "name": "U.S. Circuit Court for the District of S. Ala.",
        "level": "iac",
        "case_types": [],
        "system": "federal",
        "location": "Ala",
        "type": "appellate",
        "id": "circtsala",
        "examples": []
    },
    {
        "regex": [
          "Circuit Court D Ark",
          "Circuit Court ${d} ${ark}",
          "Circuit Court ${ark}"
        ],
        "name_abbreviation": "Ark. Cir. Ct",
        "dates": [
            {
                "start": "1837-01-01",
                "end": "1851-12-31"
            }
        ],
        "name": "U.S. Circuit Court for the District of Ark.",
        "level": "iac",
        "case_types": [],
        "system": "federal",
        "location": "Ark",
        "type": "appellate",
        "id": "circtark",
        "examples": []
    },
    {
        "regex": [
          "Circuit Court E D Ark",
          "Circuit Court ${ed} ${ark}"
        ],
        "name_abbreviation": "E. Ark. Cir. Ct",
        "dates": [
            {
                "start": "1851-01-01",
                "end": "1911-12-31"
            }
        ],
        "name": "U.S. Circuit Court for the District of E. Ark.",
        "level": "iac",
        "case_types": [],
        "system": "federal",
        "location": "Ark",
        "type": "appellate",
        "id": "circteark",
        "examples": []
    },
    {
        "regex": [
          "Circuit Court W D Ark",
          "Circuit Court ${wd} ${ark}"
        ],
        "name_abbreviation": "W. Ark. Cir. Ct",
        "dates": [
            {
                "start": "1851-01-01",
                "end": "1911-12-31"
            }
        ],
        "name": "U.S. Circuit Court for the District of W. Ark.",
        "level": "iac",
        "case_types": [],
        "system": "federal",
        "location": "Ark",
        "type": "appellate",
        "id": "circtwark",
        "examples": []
    },
    {
        "regex": [
          "Circuit Court D Terr D of Ark"
        ],
        "name_abbreviation": "Terr. of Ark. Cir. Ct",
        "dates": [
            {
                "start": "1819-01-01",
                "end": "1836-12-31"
            }
        ],
        "name": "U.S. Circuit Court for the District of Terr. of Ark.",
        "level": "iac",
        "case_types": [],
        "system": "federal",
        "location": "Ark",
        "type": "appellate",
        "id": "circtterrofark",
        "examples": []
    },
    {
        "regex": [
          "Circuit Court D Cal",
          "Circuit Court ${d} ${cali}"
        ],
        "name_abbreviation": "Cal. Cir. Ct",
        "dates": [
            {
                "start": "1855-01-01",
                "end": "1863-12-31"
            }
        ],
        "name": "U.S. Circuit Court for the District of Cal.",
        "level": "iac",
        "case_types": [],
        "system": "federal",
        "location": "Cal",
        "type": "appellate",
        "id": "caca",
        "examples": []
    },
    {
        "regex": [
          "Circuit Court N D Cal",
          "Circuit Court ${nd} ${cali}"
        ],
        "name_abbreviation": "N. Cal. Cir. Ct",
        "dates": [
            {
                "start": "1863-01-01",
                "end": "1911-12-31"
            }
        ],
        "name": "U.S. Circuit Court for the District of N. Cal.",
        "level": "iac",
        "case_types": [],
        "system": "federal",
        "location": "Cal",
        "type": "appellate",
        "id": "circtncal",
        "examples": []
    },
    {
        "regex": ["Circuit Court S D Cal"],
        "name_abbreviation": "S. Cal. Cir. Ct",
        "dates": [
            {
                "start": "1863-01-01",
                "end": "1911-12-31"
            }
        ],
        "name": "U.S. Circuit Court for the District of S. Cal.",
        "level": "iac",
        "case_types": [],
        "system": "federal",
        "location": "Cal",
        "type": "appellate",
        "id": "circtscal",
        "examples": []
    },
    {
        "regex": ["Circuit Court D South Carolina"],
        "name_abbreviation": "South Carolina. Cir. Ct",
        "dates": [
            {
                "start": "1789-01-01",
                "end": "1911-12-31"
            }
        ],
        "name": "U.S. Circuit Court for the District of South Carolina.",
        "level": "iac",
        "case_types": [],
        "system": "federal",
        "location": "Carolina",
        "type": "appellate",
        "id": "circtsouthcarolina",
        "examples": []
    },
    {
        "regex": [
          "Circuit Court D Colorado"
        ],
        "name_abbreviation": "Colorado. Cir. Ct",
        "dates": [
            {
                "start": "1876-01-01",
                "end": "1911-12-31"
            }
        ],
        "name": "U.S. Circuit Court for the District of Colorado.",
        "level": "iac",
        "case_types": [],
        "system": "federal",
        "location": "Colorado",
        "type": "appellate",
        "id": "circtcolorado",
        "examples": []
    },
    {
        "regex": [
            "Circuit Court D Dist D of Columbi",
            "Circuit Court District Of Columbia"
        ],
        "name_abbreviation": "Dist. of Columbia Cir. Ct",
        "dates": [
            {
                "start": "1801-01-01",
                "end": "1911-12-31"
            }
        ],
        "name": "U.S. Circuit Court for the District of Dist. of Columbia",
        "level": "iac",
        "case_types": [],
        "system": "federal",
        "location": "Columbi",
        "type": "appellate",
        "id": "circtdc",
        "examples": []
    },
    {
        "regex": [
            "Circuit Court D Connecticut"
        ],
        "name_abbreviation": "Connecticut. Cir. Ct",
        "dates": [
            {
                "start": "1789-01-01",
                "end": "1911-12-31"
            }
        ],
        "name": "U.S. Circuit Court for the District of Connecticut.",
        "level": "iac",
        "case_types": [],
        "system": "federal",
        "location": "Connecticut",
        "type": "appellate",
        "id": "circtconnecticut",
        "examples": []
    },
    {
        "regex": ["Circuit Court D North Dakota"],
        "name_abbreviation": "North Dakota. Cir. Ct",
        "dates": [
            {
                "start": "1889-01-01",
                "end": "1911-12-31"
            }
        ],
        "name": "U.S. Circuit Court for the District of North Dakota.",
        "level": "iac",
        "case_types": [],
        "system": "federal",
        "location": "Dakota",
        "type": "appellate",
        "id": "circtnorthdakota",
        "examples": []
    },
    {
        "regex": ["Circuit Court D South Dakota"],
        "name_abbreviation": "South Dakota. Cir. Ct",
        "dates": [
            {
                "start": "1889-01-01",
                "end": "1911-12-31"
            }
        ],
        "name": "U.S. Circuit Court for the District of South Dakota.",
        "level": "iac",
        "case_types": [],
        "system": "federal",
        "location": "Dakota",
        "type": "appellate",
        "id": "circtsouthdakota",
        "examples": []
    },
    {
        "regex": [
            "Circuit Court D Delaware",
            "Circuit Court of ((the )?United States of )?Delaware",
            "Circuit Court, Delaware",
            "Circuit Court.*Dover"
        ],
        "name_abbreviation": "Delaware. Cir. Ct",
        "dates": [
            {
                "start": "1789-01-01",
                "end": "1911-12-31"
            }
        ],
        "name": "U.S. Circuit Court for the District of Delaware.",
        "level": "iac",
        "case_types": [],
        "system": "federal",
        "location": "Delaware",
        "type": "appellate",
        "court_url": "http://www.fjc.gov/history/home.nsf/page/courts_circuit_de.html",
        "id": "circtdel",
        "examples": []
    },
    {
        "regex": ["Circuit Court N D Fla"],
        "name_abbreviation": "N. Fla. Cir. Ct",
        "dates": [
            {
                "start": "1862-01-01",
                "end": "1911-12-31"
            }
        ],
        "name": "U.S. Circuit Court for the District of N. Fla.",
        "level": "iac",
        "case_types": [],
        "system": "federal",
        "location": "Fla",
        "type": "appellate",
        "id": "circtnfla",
        "examples": []
    },
    {
        "regex": [
          "Circuit Court S D Fla",
          "Circuit Court S D Florida"
        ],
        "name_abbreviation": "S. Fla. Cir. Ct",
        "dates": [
            {
                "start": "1862-01-01",
                "end": "1911-12-31"
            }
        ],
        "name": "U.S. Circuit Court for the District of S. Fla.",
        "level": "iac",
        "case_types": [],
        "system": "federal",
        "location": "Fla",
        "type": "appellate",
        "id": "circtsfla",
        "examples": []
    },
    {
        "regex": [
          "Circuit Court D ${ga}"
        ],
        "name_abbreviation": "Ga. Cir. Ct",
        "dates": [
            {
                "start": "1789-01-01",
                "end": "1848-12-31"
            }
        ],
        "name": "U.S. Circuit Court for the District of Ga.",
        "level": "iac",
        "case_types": [],
        "system": "federal",
        "location": "Ga",
        "type": "appellate",
        "id": "circtga",
        "examples": []
    },
    {
        "regex": ["Circuit Court N D Ga"],
        "name_abbreviation": "N. Ga. Cir. Ct",
        "dates": [
            {
                "start": "1848-01-01",
                "end": "1911-12-31"
            }
        ],
        "name": "U.S. Circuit Court for the District of N. Ga.",
        "level": "iac",
        "case_types": [],
        "system": "federal",
        "location": "Ga",
        "type": "appellate",
        "id": "circtnga",
        "examples": []
    },
    {
        "regex": ["Circuit Court S D Ga"],
        "name_abbreviation": "S. Ga. Cir. Ct",
        "dates": [
            {
                "start": "1848-01-01",
                "end": "1911-12-31"
            }
        ],
        "name": "U.S. Circuit Court for the District of S. Ga.",
        "level": "iac",
        "case_types": [],
        "system": "federal",
        "location": "Ga",
        "type": "appellate",
        "id": "circtsga",
        "examples": []
    },
    {
        "regex": ["Circuit Court D New Hampshire"],
        "name_abbreviation": "New Hampshire. Cir. Ct",
        "dates": [
            {
                "start": "1789-01-01",
                "end": "1911-12-31"
            }
        ],
        "name": "U.S. Circuit Court for the District of New Hampshire.",
        "level": "iac",
        "case_types": [],
        "system": "federal",
        "location": "Hampshire",
        "type": "appellate",
        "id": "circtnewhampshire",
        "examples": []
    },
    {
        "regex": ["Circuit Court D Idaho"],
        "name_abbreviation": "Idaho. Cir. Ct",
        "dates": [
            {
                "start": "1890-01-01",
                "end": "1911-12-31"
            }
        ],
        "name": "U.S. Circuit Court for the District of Idaho.",
        "level": "iac",
        "case_types": [],
        "system": "federal",
        "location": "Idaho",
        "type": "appellate",
        "id": "circtidaho",
        "examples": []
    },
    {
        "regex": ["Circuit Court D Ill"],
        "name_abbreviation": "Ill. Cir. Ct",
        "dates": [
            {
                "start": "1837-01-01",
                "end": "1855-12-31"
            }
        ],
        "name": "U.S. Circuit Court for the District of Ill.",
        "level": "iac",
        "case_types": [],
        "system": "federal",
        "location": "Ill",
        "type": "appellate",
        "id": "circtill",
        "examples": []
    },
    {
        "regex": ["Circuit Court E D Ill"],
        "name_abbreviation": "E. Ill. Cir. Ct",
        "dates": [
            {
                "start": "1905-01-01",
                "end": "1911-12-31"
            }
        ],
        "name": "U.S. Circuit Court for the District of E. Ill.",
        "level": "iac",
        "case_types": [],
        "system": "federal",
        "location": "Ill",
        "type": "appellate",
        "id": "circteill",
        "examples": []
    },
    {
        "regex": ["Circuit Court N D Ill"],
        "name_abbreviation": "N. Ill. Cir. Ct",
        "dates": [
            {
                "start": "1855-01-01",
                "end": "1911-12-31"
            }
        ],
        "name": "U.S. Circuit Court for the District of N. Ill.",
        "level": "iac",
        "case_types": [],
        "system": "federal",
        "location": "Ill",
        "type": "appellate",
        "id": "circtnill",
        "examples": []
    },
    {
        "regex": [
          "Circuit Court S D Illinois"
        ],
        "name_abbreviation": "S. Ill. Cir. Ct",
        "dates": [
            {
                "start": "1855-01-01",
                "end": "1911-12-31"
            }
        ],
        "name": "U.S. Circuit Court for the District of S. Ill.",
        "level": "iac",
        "case_types": [],
        "system": "federal",
        "location": "Ill",
        "type": "appellate",
        "id": "circtsill",
        "examples": []
    },
    {
        "regex": [
          "Circuit Court D Indiana"
        ],
        "name_abbreviation": "Indiana. Cir. Ct",
        "dates": [
            {
                "start": "1837-01-01",
                "end": "1911-12-31"
            }
        ],
        "name": "U.S. Circuit Court for the District of Indiana.",
        "level": "iac",
        "case_types": [],
        "system": "federal",
        "location": "Indiana",
        "type": "appellate",
        "id": "circtindiana",
        "examples": []
    },
    {
        "regex": [
          "Circuit Court N D Iowa"
        ],
        "name_abbreviation": "N. Iowa Cir. Ct",
        "dates": [
            {
                "start": "1882-01-01",
                "end": "1911-12-31"
            }
        ],
        "name": "U.S. Circuit Court for the District of N. Iowa",
        "level": "iac",
        "case_types": [],
        "system": "federal",
        "location": "Iow",
        "type": "appellate",
        "id": "circtniowa",
        "examples": []
    },
    {
        "regex": [
          "Circuit Court S D Iowa"
        ],
        "name_abbreviation": "S. Iowa Cir. Ct",
        "dates": [
            {
                "start": "1882-01-01",
                "end": "1911-12-31"
            }
        ],
        "name": "U.S. Circuit Court for the District of S. Iowa",
        "level": "iac",
        "case_types": [],
        "system": "federal",
        "location": "Iow",
        "type": "appellate",
        "id": "circtsiowa",
        "examples": []
    },
    {
        "regex": [
          "Circuit Court D Iowa"
        ],
        "name_abbreviation": "Iowa. Cir. Ct",
        "dates": [
            {
                "start": "1862-01-01",
                "end": "1882-12-31"
            }
        ],
        "name": "U.S. Circuit Court for the District of Iowa.",
        "level": "iac",
        "case_types": [],
        "system": "federal",
        "location": "Iowa",
        "type": "appellate",
        "id": "circtiowa",
        "examples": []
    },
    {
        "regex": [
          "Circuit Court D Rhode Island",
          "Circuit Court Rhode Island"
        ],
        "name_abbreviation": "Rhode Island. Cir. Ct",
        "dates": [
            {
                "start": "1790-01-01",
                "end": "1911-12-31"
            }
        ],
        "name": "U.S. Circuit Court for the District of Rhode Island.",
        "level": "iac",
        "case_types": [],
        "system": "federal",
        "location": "Island",
        "type": "appellate",
        "id": "circtrhodeisland",
        "examples": []
    },
    {
        "regex": ["Circuit Court D New Jersey"],
        "name_abbreviation": "New Jersey. Cir. Ct",
        "dates": [
            {
                "start": "1789-01-01",
                "end": "1911-12-31"
            }
        ],
        "name": "U.S. Circuit Court for the District of New Jersey.",
        "level": "iac",
        "case_types": [],
        "system": "federal",
        "location": "Jersey",
        "type": "appellate",
        "id": "circtnewjersey",
        "examples": []
    },
    {
        "regex": ["Circuit Court D Kansas"],
        "name_abbreviation": "Kansas. Cir. Ct",
        "dates": [
            {
                "start": "1862-01-01",
                "end": "1911-12-31"
            }
        ],
        "name": "U.S. Circuit Court for the District of Kansas.",
        "level": "iac",
        "case_types": [],
        "system": "federal",
        "location": "Kansas",
        "type": "appellate",
        "id": "circtkansas",
        "examples": []
    },
    {
        "regex": ["Circuit Court E D Ky"],
        "name_abbreviation": "E. Ky. Cir. Ct",
        "dates": [
            {
                "start": "1901-01-01",
                "end": "1911-12-31"
            }
        ],
        "name": "U.S. Circuit Court for the District of E. Ky.",
        "level": "iac",
        "case_types": [],
        "system": "federal",
        "location": "Ky",
        "type": "appellate",
        "id": "circteky",
        "examples": []
    },
    {
        "regex": ["Circuit Court D Ky"],
        "name_abbreviation": "Ky. Cir. Ct",
        "dates": [
            {
                "start": "1807-01-01",
                "end": "1901-12-31"
            }
        ],
        "name": "U.S. Circuit Court for the District of Ky.",
        "level": "iac",
        "case_types": [],
        "system": "federal",
        "location": "Ky",
        "type": "appellate",
        "id": "circtky",
        "examples": []
    },
    {
        "regex": ["Circuit Court W D Ky"],
        "name_abbreviation": "W. Ky. Cir. Ct",
        "dates": [
            {
                "start": "1901-01-01",
                "end": "1911-12-31"
            }
        ],
        "name": "U.S. Circuit Court for the District of W. Ky.",
        "level": "iac",
        "case_types": [],
        "system": "federal",
        "location": "Ky",
        "type": "appellate",
        "id": "circtwky",
        "examples": []
    },
    {
        "regex": ["Circuit Court E D La"],
        "name_abbreviation": "E. La. Cir. Ct",
        "dates": [
            {
                "start": "1837-01-01",
                "end": "1911-12-31"
            }
        ],
        "name": "U.S. Circuit Court for the District of E. La.",
        "level": "iac",
        "case_types": [],
        "system": "federal",
        "location": "La",
        "type": "appellate",
        "id": "circtela",
        "examples": []
    },
    {
        "regex": ["Circuit Court D La"],
        "name_abbreviation": "La. Cir. Ct",
        "dates": [
            {
                "start": "1845-01-01",
                "end": "1849-12-31"
            }
        ],
        "name": "U.S. Circuit Court for the District of La.",
        "level": "iac",
        "case_types": [],
        "system": "federal",
        "location": "La",
        "type": "appellate",
        "id": "circtla",
        "examples": []
    },
    {
        "regex": ["Circuit Court W D La"],
        "name_abbreviation": "W. La. Cir. Ct",
        "dates": [
            {
                "start": "1837-01-01",
                "end": "1911-12-31"
            }
        ],
        "name": "U.S. Circuit Court for the District of W. La.",
        "level": "iac",
        "case_types": [],
        "system": "federal",
        "location": "La",
        "type": "appellate",
        "id": "circtwla",
        "examples": []
    },
    {
        "regex": ["Circuit Court D Maine"],
        "name_abbreviation": "Maine. Cir. Ct",
        "dates": [
            {
                "start": "1820-01-01",
                "end": "1911-12-31"
            }
        ],
        "name": "U.S. Circuit Court for the District of Maine.",
        "level": "iac",
        "case_types": [],
        "system": "federal",
        "location": "Maine",
        "type": "appellate",
        "id": "circtmaine",
        "examples": []
    },
    {
        "regex": [
            "Circuit Court D Maryland",
            "Circuit Court Of The United States For The Maryland District"
        ],
        "name_abbreviation": "Maryland. Cir. Ct",
        "dates": [
            {
                "start": "1789-01-01",
                "end": "1911-12-31"
            }
        ],
        "name": "U.S. Circuit Court for the District of Maryland.",
        "level": "iac",
        "case_types": [],
        "system": "federal",
        "location": "Maryland",
        "type": "appellate",
        "id": "circtmaryland",
        "examples": []
    },
    {
        "regex": [
            "Circuit Court D Massachusetts",
            "Circuit Court District Of Massachusetts",
            "Circuit Court Of U S Massachusetts District"
        ],
        "name_abbreviation": "Massachusetts. Cir. Ct",
        "dates": [
            {
                "start": "1789-01-01",
                "end": "1911-12-31"
            }
        ],
        "name": "U.S. Circuit Court for the District of Massachusetts.",
        "level": "iac",
        "case_types": [],
        "system": "federal",
        "location": "Massachusetts",
        "type": "appellate",
        "id": "circtmass",
        "examples": [
            "Circuit Court Of U S Massachusetts District Equity Term"
        ]
    },
    {
        "regex": ["Circuit Court E D Michigan"],
        "name_abbreviation": "E. Mich. Cir. Ct",
        "dates": [
            {
                "start": "1863-01-01",
                "end": "1911-12-31"
            }
        ],
        "name": "U.S. Circuit Court for the District of E. Mich.",
        "level": "iac",
        "case_types": [],
        "system": "federal",
        "location": "Mich",
        "type": "appellate",
        "id": "circtemich",
        "examples": []
    },
    {
        "regex": ["Circuit Court W D Michigan"],
        "name_abbreviation": "W. Mich. Cir. Ct",
        "dates": [
            {
                "start": "1863-01-01",
                "end": "1911-12-31"
            }
        ],
        "name": "U.S. Circuit Court for the District of W. Michigan.",
        "level": "iac",
        "case_types": [],
        "system": "federal",
        "location": "Michigan",
        "type": "appellate",
        "id": "circtwmich",
        "examples": []
    },
    {
        "regex": ["Circuit Court D Minnesota"],
        "name_abbreviation": "Minnesota. Cir. Ct",
        "dates": [
            {
                "start": "1862-01-01",
                "end": "1911-12-31"
            }
        ],
        "name": "U.S. Circuit Court for the District of Minnesota.",
        "level": "iac",
        "case_types": [],
        "system": "federal",
        "location": "Minnesota",
        "type": "appellate",
        "id": "circtminnesota",
        "examples": []
    },
    {
        "regex": ["Circuit Court N D Miss"],
        "name_abbreviation": "N. Miss. Cir. Ct",
        "dates": [
            {
                "start": "1838-01-01",
                "end": "1911-12-31"
            }
        ],
        "name": "U.S. Circuit Court for the District of N. Miss.",
        "level": "iac",
        "case_types": [],
        "system": "federal",
        "location": "Miss",
        "type": "appellate",
        "id": "circtnmiss",
        "examples": []
    },
    {
        "regex": ["Circuit Court S D Miss"],
        "name_abbreviation": "S. Miss. Cir. Ct",
        "dates": [
            {
                "start": "1838-01-01",
                "end": "1911-12-31"
            }
        ],
        "name": "U.S. Circuit Court for the District of S. Miss.",
        "level": "iac",
        "case_types": [],
        "system": "federal",
        "location": "Miss",
        "type": "appellate",
        "id": "circtsmiss",
        "examples": []
    },
    {
        "regex": ["Circuit Court E D Mo"],
        "name_abbreviation": "E. Mo. Cir. Ct",
        "dates": [
            {
                "start": "1857-01-01",
                "end": "1911-12-31"
            }
        ],
        "name": "U.S. Circuit Court for the District of E. Mo.",
        "level": "iac",
        "case_types": [],
        "system": "federal",
        "location": "Mo",
        "type": "appellate",
        "id": "circtemo",
        "examples": []
    },
    {
        "regex": ["Circuit Court D Mo"],
        "name_abbreviation": "Mo. Cir. Ct",
        "dates": [
            {
                "start": "1837-01-01",
                "end": "1872-12-31"
            }
        ],
        "name": "U.S. Circuit Court for the District of Mo.",
        "level": "iac",
        "case_types": [],
        "system": "federal",
        "location": "Mo",
        "type": "appellate",
        "id": "circtmo",
        "examples": []
    },
    {
        "regex": ["Circuit Court W D Mo"],
        "name_abbreviation": "W. Mo. Cir. Ct",
        "dates": [
            {
                "start": "1857-01-01",
                "end": "1911-12-31"
            }
        ],
        "name": "U.S. Circuit Court for the District of W. Mo.",
        "level": "iac",
        "case_types": [],
        "system": "federal",
        "location": "Mo",
        "type": "appellate",
        "id": "circtwmo",
        "examples": []
    },
    {
        "regex": ["Circuit Court D Montana"],
        "name_abbreviation": "Montana. Cir. Ct",
        "dates": [
            {
                "start": "1889-01-01",
                "end": "1911-12-31"
            }
        ],
        "name": "U.S. Circuit Court for the District of Montana.",
        "level": "iac",
        "case_types": [],
        "system": "federal",
        "location": "Montana",
        "type": "appellate",
        "id": "circtmontana",
        "examples": []
    },
    {
        "regex": ["Circuit Court E D N.C"],
        "name_abbreviation": "E. N.C. Cir. Ct",
        "dates": [
            {
                "start": "1872-01-01",
                "end": "1911-12-31"
            }
        ],
        "name": "U.S. Circuit Court for the District of E. N.C.",
        "level": "iac",
        "case_types": [],
        "system": "federal",
        "location": "N.C",
        "type": "appellate",
        "id": "circtenc",
        "examples": []
    },
    {
        "regex": ["Circuit Court N.C"],
        "name_abbreviation": "N.C. Cir. Ct",
        "dates": [
            {
                "start": "1790-01-01",
                "end": "1872-12-31"
            }
        ],
        "name": "U.S. Circuit Court for the District of North Carolina",
        "level": "iac",
        "case_types": [],
        "system": "federal",
        "location": "N.C",
        "type": "appellate",
        "id": "circtnc",
        "examples": []
    },
    {
        "regex": [
          "Circuit Court D Cape Fear North Carolina"
        ],
        "dates": [
            {
                "start": "1801-01-01",
                "end": "1872-12-31"
            }
        ],
        "name": "U.S. Circuit Court District of Cape Fear (North Carolina)",
        "level": "iac",
        "case_types": [],
        "system": "federal",
        "location": "N.C",
        "type": "appellate",
        "id": "circtcapefearnc",
        "examples": [
          "Circuit Court D Cape Fear North Carolina"
        ]
    },
      {
        "regex": [
        ],
        "name_abbreviation": "",
        "dates": [
            {
                "start": "1794-01-01",
                "end": "1797-12-31"
            }
        ],
        "name": "U.S. Circuit Court District of Edenton (North Carolina)",
        "level": "iac",
        "case_types": [],
        "system": "federal",
        "location": "N.C",
        "type": "appellate",
        "id": "circtedentonnc",
        "examples": [
          ""
        ]
    },
  {
        "regex": [
        ],
        "name_abbreviation": "",
        "dates": [
            {
                "start": "1794-01-01",
                "end": "1797-12-31"
            }
        ],
        "name": "U.S. Circuit Court District of New Bern (North Carolina)",
        "level": "iac",
        "case_types": [],
        "system": "federal",
        "location": "N.C",
        "type": "appellate",
        "id": "circtnewbernnc",
        "examples": [
          ""
        ]
    },
  {
        "regex": [
        ],
        "name_abbreviation": "",
        "dates": [
            {
                "start": "1794-01-01",
                "end": "1797-12-31"
            }
        ],
        "name": "U.S. Circuit Court District of Wilmington (North Carolina)",
        "level": "iac",
        "case_types": [],
        "system": "federal",
        "location": "N.C",
        "type": "appellate",
        "id": "circtwilmingtonnc",
        "examples": [
          ""
        ]
    },
  {
        "regex": [
        ],
        "name_abbreviation": "",
        "dates": [
            {
                "start": "1801-01-01",
                "end": "1872-12-31"
            }
        ],
        "name": "U.S. Circuit Court District of Albemarle (North Carolina)",
        "level": "iac",
        "case_types": [],
        "system": "federal",
        "location": "N.C",
        "type": "appellate",
        "id": "circtalbermarlenc",
        "examples": [
          ""
        ]
    },
  {
        "regex": [
        ],
        "name_abbreviation": "",
        "dates": [
            {
                "start": "1801-01-01",
                "end": "1872-12-31"
            }
        ],
        "name": "U.S. Circuit Court District of Pamptico (North Carolina)",
        "level": "iac",
        "case_types": [],
        "system": "federal",
        "location": "N.C",
        "type": "appellate",
        "id": "circtpampticonc",
        "examples": [
        ]
    },
    {
        "regex": [
          "Circuit Court W D N.C"
        ],
        "name_abbreviation": "W. N.C. Cir. Ct",
        "dates": [
            {
                "start": "1872-01-01",
                "end": "1911-12-31"
            }
        ],
        "name": "U.S. Circuit Court for the District of W. N.C.",
        "level": "iac",
        "case_types": [],
        "system": "federal",
        "location": "N.C",
        "type": "appellate",
        "id": "circtwnc",
        "examples": []
    },
    {
        "regex": [
          "Circuit Court D Nebraska"
        ],
        "name_abbreviation": "Nebraska. Cir. Ct",
        "dates": [
            {
                "start": "1867-01-01",
                "end": "1911-12-31"
            }
        ],
        "name": "U.S. Circuit Court for the District of Nebraska.",
        "level": "iac",
        "case_types": [],
        "system": "federal",
        "location": "Nebraska",
        "type": "appellate",
        "id": "circtnebraska",
        "examples": []
    },
    {
        "regex": ["Circuit Court D Nevada"],
        "name_abbreviation": "Nevada. Cir. Ct",
        "dates": [
            {
                "start": "1865-01-01",
                "end": "1911-12-31"
            }
        ],
        "name": "U.S. Circuit Court for the District of Nevada.",
        "level": "iac",
        "case_types": [],
        "system": "federal",
        "location": "Nevada",
        "type": "appellate",
        "id": "circtnevada",
        "examples": []
    },
    {
        "regex": ["Circuit Court N D Ohi"],
        "name_abbreviation": "N. Ohio Cir. Ct",
        "dates": [
            {
                "start": "1855-01-01",
                "end": "1911-12-31"
            }
        ],
        "name": "U.S. Circuit Court for the District of N. Ohio",
        "level": "iac",
        "case_types": [],
        "system": "federal",
        "location": "Ohi",
        "type": "appellate",
        "id": "circtnohio",
        "examples": []
    },
    {
        "regex": ["Circuit Court S D Ohi"],
        "name_abbreviation": "S. Ohio Cir. Ct",
        "dates": [
            {
                "start": "1855-01-01",
                "end": "1911-12-31"
            }
        ],
        "name": "U.S. Circuit Court for the District of S. Ohio",
        "level": "iac",
        "case_types": [],
        "system": "federal",
        "location": "Ohi",
        "type": "appellate",
        "id": "circtsohio",
        "examples": []
    },
    {
        "regex": ["Circuit Court D Ohio"],
        "name_abbreviation": "Ohio. Cir. Ct",
        "dates": [
            {
                "start": "1801-01-01",
                "end": "1855-12-31"
            }
        ],
        "name": "U.S. Circuit Court for the District of Ohio.",
        "level": "iac",
        "case_types": [],
        "system": "federal",
        "location": "Ohio",
        "type": "appellate",
        "id": "circtohio",
        "examples": []
    },
    {
        "regex": ["Circuit Court E D Okla"],
        "name_abbreviation": "E. Okla. Cir. Ct",
        "dates": [
            {
                "start": "1906-01-01",
                "end": "1911-12-31"
            }
        ],
        "name": "U.S. Circuit Court for the District of E. Okla.",
        "level": "iac",
        "case_types": [],
        "system": "federal",
        "location": "Okla",
        "type": "appellate",
        "id": "circteokla",
        "examples": []
    },
    {
        "regex": ["Circuit Court W D Okla"],
        "name_abbreviation": "W. Okla. Cir. Ct",
        "dates": [
            {
                "start": "1906-01-01",
                "end": "1911-12-31"
            }
        ],
        "name": "U.S. Circuit Court for the District of W. Okla.",
        "level": "iac",
        "case_types": [],
        "system": "federal",
        "location": "Okla",
        "type": "appellate",
        "id": "circtwokla",
        "examples": []
    },
    {
        "regex": ["Circuit Court D Oregon"],
        "name_abbreviation": "Oregon. Cir. Ct",
        "dates": [
            {
                "start": "1863-01-01",
                "end": "1911-12-31"
            }
        ],
        "name": "U.S. Circuit Court for the District of Oregon.",
        "level": "iac",
        "case_types": [],
        "system": "federal",
        "location": "Oregon",
        "type": "appellate",
        "id": "circtoregon",
        "examples": []
    },
    {
        "regex": [
          "Circuit Court ${ed} ${pa}"
        ],
        "name_abbreviation": "E. Pa. Cir. Ct",
        "dates": [
            {
                "start": "1818-01-01",
                "end": "1911-12-31"
            }
        ],
        "name": "U.S. Circuit Court for the District of E. Pa.",
        "level": "iac",
        "case_types": [],
        "system": "federal",
        "location": "Pa",
        "type": "appellate",
        "id": "circtepa",
        "examples": []
    },
    {
        "regex": ["Circuit Court D Mid D Pa"],
        "name_abbreviation": "Mid. Pa. Cir. Ct",
        "dates": [
            {
                "start": "1901-01-01",
                "end": "1911-12-31"
            }
        ],
        "name": "U.S. Circuit Court for the District of Mid. Pa.",
        "level": "iac",
        "case_types": [],
        "system": "federal",
        "location": "Pa",
        "type": "appellate",
        "id": "circtmidpa",
        "examples": []
    },
    {
        "regex": [
          "Circuit Court D Pa",
          "Circuit Court D Pennsylvania"
        ],
        "name_abbreviation": "Pa. Cir. Ct",
        "dates": [
            {
                "start": "1789-01-01",
                "end": "1818-12-31"
            }
        ],
        "name": "U.S. Circuit Court for the District of Pa.",
        "level": "iac",
        "case_types": [],
        "system": "federal",
        "location": "Pa",
        "type": "appellate",
        "id": "circtpa",
        "examples": [
          "Circuit Court D Pennsylvania"
        ]
    },
    {
        "regex": ["Circuit Court W D Pennsylvania"],
        "name_abbreviation": "W. Pa. Cir. Ct",
        "dates": [
            {
                "start": "1818-01-01",
                "end": "1911-12-31"
            }
        ],
        "name": "U.S. Circuit Court for the District of W. Pa.",
        "level": "iac",
        "case_types": [],
        "system": "federal",
        "location": "Pa",
        "type": "appellate",
        "id": "circtwpa",
        "examples": []
    },
    {
        "regex": ["Circuit Court E D Tenn"],
        "name_abbreviation": "E. Tenn. Cir. Ct",
        "dates": [
            {
                "start": "1808-01-01",
                "end": "1911-12-31"
            }
        ],
        "name": "U.S. Circuit Court for the District of E. Tenn.",
        "level": "iac",
        "case_types": [],
        "system": "federal",
        "location": "Tenn",
        "type": "appellate",
        "id": "circtetenn",
        "examples": []
    },
    {
        "regex": ["Circuit Court D Mid D Tenn"],
        "name_abbreviation": "Mid. Tenn. Cir. Ct",
        "dates": [
            {
                "start": "1839-01-01",
                "end": "1911-12-31"
            }
        ],
        "name": "U.S. Circuit Court for the District of Mid. Tenn.",
        "level": "iac",
        "case_types": [],
        "system": "federal",
        "location": "Tenn",
        "type": "appellate",
        "id": "circtmidtenn",
        "examples": []
    },
    {
        "regex": ["Circuit Court D Tenn"],
        "name_abbreviation": "Tenn. Cir. Ct",
        "dates": [
            {
                "start": "1807-01-01",
                "end": "1808-12-31"
            }
        ],
        "name": "U.S. Circuit Court for the District of Tenn.",
        "level": "iac",
        "case_types": [],
        "system": "federal",
        "location": "Tenn",
        "type": "appellate",
        "id": "circttenn",
        "examples": []
    },
    {
        "regex": ["Circuit Court W D Tenn"],
        "name_abbreviation": "W. Tenn. Cir. Ct",
        "dates": [
            {
                "start": "1808-01-01",
                "end": "1911-12-31"
            }
        ],
        "name": "U.S. Circuit Court for the District of W. Tenn.",
        "level": "iac",
        "case_types": [],
        "system": "federal",
        "location": "Tenn",
        "type": "appellate",
        "id": "circtwtenn",
        "examples": []
    },
    {
        "regex": ["Circuit Court E D Tex"],
        "name_abbreviation": "E. Tex. Cir. Ct",
        "dates": [
            {
                "start": "1862-01-01",
                "end": "1911-12-31"
            }
        ],
        "name": "U.S. Circuit Court for the District of E. Tex.",
        "level": "iac",
        "case_types": [],
        "system": "federal",
        "location": "Tex",
        "type": "appellate",
        "id": "circtetex",
        "examples": []
    },
    {
        "regex": ["Circuit Court N D Tex"],
        "name_abbreviation": "N. Tex. Cir. Ct",
        "dates": [
            {
                "start": "1879-01-01",
                "end": "1911-12-31"
            }
        ],
        "name": "U.S. Circuit Court for the District of N. Tex.",
        "level": "iac",
        "case_types": [],
        "system": "federal",
        "location": "Tex",
        "type": "appellate",
        "id": "circtntex",
        "examples": []
    },
    {
        "regex": ["Circuit Court S D Tex"],
        "name_abbreviation": "S. Tex. Cir. Ct",
        "dates": [
            {
                "start": "1902-01-01",
                "end": "1911-12-31"
            }
        ],
        "name": "U.S. Circuit Court for the District of S. Tex.",
        "level": "iac",
        "case_types": [],
        "system": "federal",
        "location": "Tex",
        "type": "appellate",
        "id": "circtstex",
        "examples": []
    },
    {
        "regex": ["Circuit Court W D Tex"],
        "name_abbreviation": "W. Tex. Cir. Ct",
        "dates": [
            {
                "start": "1862-01-01",
                "end": "1911-12-31"
            }
        ],
        "name": "U.S. Circuit Court for the District of W. Tex.",
        "level": "iac",
        "case_types": [],
        "system": "federal",
        "location": "Tex",
        "type": "appellate",
        "id": "circtwtex",
        "examples": []
    },
    {
        "regex": ["Circuit Court D Utah"],
        "name_abbreviation": "Utah. Cir. Ct",
        "dates": [
            {
                "start": "1894-01-01",
                "end": "1911-12-31"
            }
        ],
        "name": "U.S. Circuit Court for the District of Utah.",
        "level": "iac",
        "case_types": [],
        "system": "federal",
        "location": "Utah",
        "type": "appellate",
        "id": "circtutah",
        "examples": []
    },
    {
        "regex": ["Circuit Court D Va"],
        "name_abbreviation": "Va. Cir. Ct",
        "dates": [
            {
                "start": "1789-01-01",
                "end": "1819-12-31"
            }
        ],
        "name": "U.S. Circuit Court for the District of Va.",
        "level": "iac",
        "case_types": [],
        "system": "federal",
        "location": "Va",
        "type": "appellate",
        "id": "circtva",
        "examples": []
    },
    {
        "regex": ["Circuit Court E D Va"],
        "name_abbreviation": "E. Va. Cir. Ct",
        "dates": [
            {
                "start": "1819-01-01",
                "end": "1911-12-31"
            }
        ],
        "name": "U.S. Circuit Court for the District of E. Va.",
        "level": "iac",
        "case_types": [],
        "system": "federal",
        "location": "Va",
        "type": "appellate",
        "id": "circteva",
        "examples": []
    },
    {
        "regex": ["Circuit Court W D Va"],
        "name_abbreviation": "W. Va. Cir. Ct",
        "dates": [
            {
                "start": "1819-01-01",
                "end": "1911-12-31"
            }
        ],
        "name": "U.S. Circuit Court for the District of W. Va.",
        "level": "iac",
        "case_types": [],
        "system": "federal",
        "location": "Va",
        "type": "appellate",
        "id": "circtwva",
        "examples": []
    },
    {
        "regex": ["Circuit Court N D West Va"],
        "name_abbreviation": "N. West Va. Cir. Ct",
        "dates": [
            {
                "start": "1901-01-01",
                "end": "1911-12-31"
            }
        ],
        "name": "U.S. Circuit Court for the District of N. West Va.",
        "level": "iac",
        "case_types": [],
        "system": "federal",
        "location": "Va",
        "type": "appellate",
        "id": "circtnwestva",
        "examples": []
    },
    {
        "regex": ["Circuit Court S D West Va"],
        "name_abbreviation": "S. West Va. Cir. Ct",
        "dates": [
            {
                "start": "1901-01-01",
                "end": "1911-12-31"
            }
        ],
        "name": "U.S. Circuit Court for the District of S. West Va.",
        "level": "iac",
        "case_types": [],
        "system": "federal",
        "location": "Va",
        "type": "appellate",
        "id": "circtswestva",
        "examples": []
    },
    {
        "regex": ["Circuit Court D West Va"],
        "name_abbreviation": "West Va. Cir. Ct",
        "dates": [
            {
                "start": "1864-01-01",
                "end": "1901-12-31"
            }
        ],
        "name": "U.S. Circuit Court for the District of West Va.",
        "level": "iac",
        "case_types": [],
        "system": "federal",
        "location": "Va",
        "type": "appellate",
        "id": "circtwestva",
        "examples": []
    },
    {
        "regex": ["Circuit Court D Vermont"],
        "name_abbreviation": "Vermont. Cir. Ct",
        "dates": [
            {
                "start": "1791-01-01",
                "end": "1911-12-31"
            }
        ],
        "name": "U.S. Circuit Court for the District of Vermont.",
        "level": "iac",
        "case_types": [],
        "system": "federal",
        "location": "Vermont",
        "type": "appellate",
        "id": "circtvermont",
        "examples": []
    },
    {
        "regex": ["Circuit Court E D Wash"],
        "name_abbreviation": "E. Wash. Cir. Ct",
        "dates": [
            {
                "start": "1905-01-01",
                "end": "1911-12-31"
            }
        ],
        "name": "U.S. Circuit Court for the District of E. Wash.",
        "level": "iac",
        "case_types": [],
        "system": "federal",
        "location": "Wash",
        "type": "appellate",
        "id": "circtewash",
        "examples": []
    },
    {
        "regex": ["Circuit Court D Wash"],
        "name_abbreviation": "Wash. Cir. Ct",
        "dates": [
            {
                "start": "1889-01-01",
                "end": "1905-12-31"
            }
        ],
        "name": "U.S. Circuit Court for the District of Wash.",
        "level": "iac",
        "case_types": [],
        "system": "federal",
        "location": "Wash",
        "type": "appellate",
        "id": "circtwash",
        "examples": []
    },
    {
        "regex": [
            "Circuit Court ${wd} Wash(ington)?"
        ],
        "name_abbreviation": "W. Wash. Cir. Ct",
        "dates": [
            {
                "start": "1905-01-01",
                "end": "1911-12-31"
            }
        ],
        "name": "U.S. Circuit Court for the District of W. Wash.",
        "level": "iac",
        "case_types": [],
        "system": "federal",
        "location": "Wash",
        "type": "appellate",
        "id": "circtwwash",
        "examples": []
    },
    {
        "regex": [
          "Circuit Court ${ed} ${wi}"
        ],
        "name_abbreviation": "E. Wis. Cir. Ct",
        "dates": [
            {
                "start": "1870-01-01",
                "end": "1911-12-31"
            }
        ],
        "name": "U.S. Circuit Court for the District of E. Wis.",
        "level": "iac",
        "case_types": [],
        "system": "federal",
        "location": "Wis",
        "type": "appellate",
            "id": "circtewis",
        "examples": []
    },
    {
        "regex": [
            "Circuit Court ${wd} ${wi}",
            "Circuit Court W D Wis"
        ],
        "name_abbreviation": "W. Wis. Cir. Ct",
        "dates": [
            {
                "start": "1870-01-01",
                "end": "1911-12-31"
            }
        ],
        "name": "U.S. Circuit Court for the District of W. Wis.",
        "level": "iac",
        "case_types": [],
        "system": "federal",
        "location": "Wis",
        "type": "appellate",
        "id": "circtwwis",
        "examples": []
    },
    {
        "regex": [
          "Circuit Court D ${wi}",
          "Circuit Court ${wi}"
        ],
        "name_abbreviation": "Wis. Cir. Ct",
        "dates": [
            {
                "start": "1862-01-01",
                "end": "1870-12-31"
            }
        ],
        "name": "U.S. Circuit Court for the District of Wis.",
        "level": "iac",
        "case_types": [],
        "system": "federal",
        "location": "Wis",
        "type": "appellate",
        "id": "circtwis",
        "examples": []
    },
    {
        "regex": [
          "Circuit Court D Wyoming",
          "Circuit Court ${wy}"
        ],
        "name_abbreviation": "Wyoming. Cir. Ct",
        "dates": [
            {
                "start": "1890-01-01",
                "end": "1911-12-31"
            }
        ],
        "name": "U.S. Circuit Court for the District of Wyoming.",
        "level": "iac",
        "case_types": [],
        "system": "federal",
        "location": "Wyoming",
        "type": "appellate",
        "id": "circtwyoming",
        "examples": []
    },
    {
        "regex": ["Circuit Court D Albany New York"],
        "name_abbreviation": "Albany New York. Cir. Ct",
        "dates": [
            {
                "start": "1801-01-01",
                "end": "1802-12-31"
            }
        ],
        "name": "U.S. Circuit Court for the District of Albany New York.",
        "level": "iac",
        "case_types": [],
        "system": "federal",
        "location": "York",
        "type": "appellate",
        "id": "circtalbanynewyork",
        "examples": []
    },
    {
        "regex": ["Circuit Court D Eastern New York"],
        "name_abbreviation": "Eastern New York. Cir. Ct",
        "dates": [
            {
                "start": "1865-01-01",
                "end": "1911-12-31"
            }
        ],
        "name": "U.S. Circuit Court for the District of Eastern New York",
        "level": "iac",
        "case_types": [],
        "system": "federal",
        "location": "York",
        "type": "appellate",
        "id": "circteasternnewyork",
        "examples": []
    },
    {
        "regex": ["Circuit Court D Northern New York"],
        "name_abbreviation": "Northern New York. Cir. Ct",
        "dates": [
            {
                "start": "1814-01-01",
                "end": "1911-12-31"
            }
        ],
        "name": "U.S. Circuit Court for the District of Northern New York",
        "level": "iac",
        "case_types": [],
        "system": "federal",
        "location": "York",
        "type": "appellate",
        "id": "circtnorthernnewyork",
        "examples": []
    },
    {
        "regex": [
            "Circuit Court D Southern New York",
            "Circuit Court S D New York"
        ],
        "name_abbreviation": "Southern New York. Cir. Ct",
        "dates": [
            {
                "start": "1814-01-01",
                "end": "1911-12-31"
            }
        ],
        "name": "U.S. Circuit Court for the District of Southern New York",
        "level": "iac",
        "case_types": [],
        "system": "federal",
        "location": "York",
        "type": "appellate",
        "id": "circtsouthernnewyork",
        "examples": []
    },
    {
        "regex": [
            "Circuit Court W D New York",
            "Circuit Court D Western New York"
        ],
        "name_abbreviation": "Western New York. Cir. Ct",
        "dates": [
            {
                "start": "1900-01-01",
                "end": "1911-12-31"
            }
        ],
        "name": "U.S. Circuit Court for the District of Western New York",
        "level": "iac",
        "case_types": [],
        "system": "federal",
        "location": "York",
        "type": "appellate",
        "id": "circtwesternnewyork",
        "examples": []
    }
]<|MERGE_RESOLUTION|>--- conflicted
+++ resolved
@@ -9375,9 +9375,6 @@
     },
     {
         "regex": [
-<<<<<<< HEAD
-            "Tribunal D[eé] Apelaciones D[eé] Puerto Rico"
-=======
             "Tribunal D(e|é) Apelaciones D(e|é) Puerto Rico",
             "Tribunal Circuito D(e|é) Apelaci(ó|o)nes",
             "Tribunal Del Circuito De Apelaci(ó|o)nes",
@@ -9388,7 +9385,6 @@
             "Tribunal Circuito De Apelaci\\xc3\\xb3Nes",
             "Tribunal D(e|é)",
             "Tribunal Circu(í|i)to De Apelaciones"
->>>>>>> d268cd87
         ],
         "dates": [
             {
@@ -9400,29 +9396,9 @@
         "level": "iac",
         "case_types": [],
         "system": "federal",
-<<<<<<< HEAD
-        "examples": [],
-        "type": "appellate",
-        "id": "prapp",
-        "location": "Puerto Rico"
-    },
-    {
-        "regex": [
-            "Tribunal Dé Circuito De Apelaciones",
-            "Tribunal De Apelaciones",
-            "Tribunal Del? Circuito",
-            "Tribunal Circuito"
-        ],
-        "dates": [
-            {
-                "start": null,
-                "end": null
-            }
-=======
         "examples": [
             "Tribunal Circuíto De Apelaciones De Puerto Rico CircuíTo Regional Ii Bayam",
             "Tribunal Circuito Dé Apelaci"
->>>>>>> d268cd87
         ],
         "type": "appellate",
         "id": "prapp",
