--- conflicted
+++ resolved
@@ -1,24 +1,12 @@
 import re
 from string import punctuation
 
-<<<<<<< HEAD
 reg_punc = re.compile(f"[{re.escape(punctuation)}]")
-combined_whitespace = re.compile(r"\s+")
-
-
-def strip_punc(court_str):
-    clean_court_str = reg_punc.sub(" ", court_str)
-    clean_court_str = combined_whitespace.sub(" ", clean_court_str).strip()
-    ccs = f"{clean_court_str.title()}"
-=======
-reg_punc = re.compile("[%s]" % re.escape(punctuation))
 combined_whitespace = re.compile(r"\s{2,}")
 
 
 def strip_punc(court_str: str) -> str:
     """Remove whitespace from court_str.
->>>>>>> 7ce83b2d
-
     :param: court_str: The court string
     :return: The court string without extra whitespace
     """
